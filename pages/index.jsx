--- conflicted
+++ resolved
@@ -2117,7 +2117,6 @@
                 <Button variant="destructive" size="sm" onClick={reset} className="text-[10px] sm:text-[11px]">
                   Reset Arena
                 </Button>
-<<<<<<< HEAD
                 {onClose && (
                   <Button
                     variant="outline"
@@ -2128,8 +2127,6 @@
                     Close Arena
                   </Button>
                 )}
-=======
->>>>>>> ae722dff
                 <span className="text-[10px] font-semibold tracking-[0.3em] text-slate-400">
                   Tap combatants to view dossiers
                 </span>
@@ -2455,7 +2452,6 @@
   const [heroEl, setHeroEl] = useState(null);
   const [mountEl, setMountEl] = useState(null);
   const isMobile = useMediaQuery("(max-width: 640px)");
-<<<<<<< HEAD
 
   const handleContentRef = useCallback((node) => {
     setContentEl(node);
@@ -2469,21 +2465,6 @@
   }, []);
 
   useIsomorphicLayoutEffect(() => {
-=======
-
-  const handleContentRef = useCallback((node) => {
-    setContentEl(node);
-  }, []);
-
-  useIsomorphicLayoutEffect(() => {
-    if (typeof document === "undefined") return undefined;
-    setHeroEl(document.getElementById("hero-showcase"));
-    setMountEl(document.getElementById("hero-toolbar-mount"));
-    return undefined;
-  }, []);
-
-  useIsomorphicLayoutEffect(() => {
->>>>>>> ae722dff
     if (!contentEl || typeof ResizeObserver === "undefined") return undefined;
     const observer = new ResizeObserver((entries) => {
       const entry = entries[0];
@@ -2502,7 +2483,6 @@
     }
   }, [barHeight]);
 
-<<<<<<< HEAD
   useEffect(() => {
     if (!isMobile) return;
     if (showArena) {
@@ -2510,8 +2490,6 @@
     }
   }, [isMobile, showArena]);
 
-=======
->>>>>>> ae722dff
   useIsomorphicLayoutEffect(() => {
     if (!heroEl) return undefined;
     const height = barHeight || lastKnownHeight || 0;
@@ -2613,7 +2591,6 @@
                 onChange={(event) => onSortModeChange(event.target.value)}
                 className="w-full appearance-none rounded-xl border border-white/25 bg-black/70 px-3 py-2 pr-9 text-sm font-semibold text-white shadow-inner focus:outline-none focus-visible:ring-2 focus-visible:ring-amber-300"
               >
-<<<<<<< HEAD
                 {SORT_OPTIONS.map((item) => (
                   <option key={item.value} value={item.value} className="bg-black text-white">
                     {item.label}
@@ -2695,132 +2672,6 @@
         </motion.div>
       )}
     </AnimatePresence>
-=======
-                <div className="flex items-center justify-between gap-3">
-                  <span>Lore controls hidden</span>
-                  <Button
-                    variant="subtle"
-                    size="sm"
-                    onClick={() => setCollapsed(false)}
-                    className="flex-none"
-                    aria-label="Expand universe controls"
-                  >
-                    <ChevronUp className="h-4 w-4" aria-hidden="true" />
-                    <span className="text-xs font-semibold">Show</span>
-                  </Button>
-                </div>
-              </motion.div>
-            ) : (
-              <motion.div
-                key="toolbar-expanded"
-                ref={setContentEl}
-                layout
-                initial={{ opacity: 0, y: 12 }}
-                animate={{ opacity: 1, y: 0 }}
-                exit={{ opacity: 0, y: -12 }}
-                transition={{ duration: 0.25, ease: "easeOut" }}
-                className="rounded-3xl border border-white/12 bg-[#070b1c]/90 px-4 py-3 shadow-[0_18px_48px_rgba(8,8,20,0.45)] backdrop-blur-xl"
-              >
-                <div className="flex flex-wrap items-center gap-2 sm:gap-3">
-                  <label className="relative flex-1 min-w-[220px] sm:min-w-[260px]" htmlFor="universe-search">
-                    <span className="sr-only">Search the universe</span>
-                    <Input
-                      id="universe-search"
-                      value={query}
-                      onChange={(event) => onQueryChange(event.target.value)}
-                      placeholder="Search characters, powers, locations, tags…"
-                      className="w-full bg-white/15 pl-10 pr-3 text-sm text-white placeholder:text-white/60"
-                    />
-                    <Search className="pointer-events-none absolute left-3 top-1/2 h-4 w-4 -translate-y-1/2 text-white/70" aria-hidden="true" />
-                  </label>
-                  <div className="relative w-full min-w-[160px] sm:w-48">
-                    <span className="sr-only" id="sort-menu-label">
-                      Sort heroes
-                    </span>
-                    <select
-                      aria-labelledby="sort-menu-label"
-                      value={sortMode}
-                      onChange={(event) => onSortModeChange(event.target.value)}
-                      className="w-full appearance-none rounded-xl border border-white/25 bg-black/70 px-3 py-2 pr-9 text-sm font-semibold text-white shadow-inner focus:outline-none focus-visible:ring-2 focus-visible:ring-amber-300"
-                    >
-                      {SORT_OPTIONS.map((item) => (
-                        <option key={item.value} value={item.value} className="bg-black text-white">
-                          {item.label}
-                        </option>
-                      ))}
-                    </select>
-                    <ArrowDown className="pointer-events-none absolute right-2 top-1/2 h-3.5 w-3.5 -translate-y-1/2 text-white/70" aria-hidden="true" />
-                  </div>
-                  <Button
-                    variant="gradient"
-                    size="sm"
-                    onClick={onOpenFilters}
-                    className="flex-none shadow-[0_15px_40px_rgba(250,204,21,0.3)]"
-                    aria-label="Open filters"
-                  >
-                    <Filter className="h-4 w-4" aria-hidden="true" />
-                    <span className="text-xs font-semibold sm:text-sm">Filters</span>
-                  </Button>
-                  <Button
-                    variant="outline"
-                    size="sm"
-                    onClick={onClearFilters}
-                    className="flex-none"
-                    aria-label="Clear filters"
-                  >
-                    <X size={14} aria-hidden="true" />
-                    <span className="text-xs font-semibold sm:text-sm">Clear</span>
-                  </Button>
-                  <div className="flex items-center gap-2 rounded-full border border-white/15 bg-white/10 px-3 py-1.5 text-xs font-semibold text-white/85">
-                    <Users className="h-3.5 w-3.5 text-amber-200" aria-hidden="true" />
-                    <span>{countLabel}</span>
-                  </div>
-                  <Button
-                    variant="subtle"
-                    size="sm"
-                    onClick={onArenaToggle}
-                    className={cx("flex-none", showArena ? "ring-2 ring-amber-300/70" : "")}
-                    aria-pressed={showArena}
-                    aria-label={showArena ? "Hide arena" : "Open arena"}
-                  >
-                    <Swords size={14} aria-hidden="true" />
-                    <span className="text-xs font-semibold sm:text-sm">{showArena ? "Hide Arena" : "Arena"}</span>
-                  </Button>
-                  <Button
-                    variant="dark"
-                    size="sm"
-                    onClick={onSync}
-                    className="flex-none"
-                    aria-label="Sync universe"
-                  >
-                    <RefreshCcw size={14} aria-hidden="true" />
-                    <span className="text-xs font-semibold sm:text-sm">Sync</span>
-                  </Button>
-                  <Button
-                    variant={isMobile ? "gradient" : "ghost"}
-                    size={isMobile ? "md" : "sm"}
-                    onClick={() => setCollapsed(true)}
-                    className={cx("flex-none", isMobile ? "ml-auto px-4" : "px-4 sm:px-3")}
-                    aria-label="Collapse universe controls"
-                  >
-                    <ChevronDown className="h-4 w-4" aria-hidden="true" />
-                    <span
-                      className={cx(
-                        "text-xs font-semibold",
-                        isMobile ? "ml-2" : "ml-1 sm:hidden"
-                      )}
-                    >
-                      {isMobile ? "Hide controls" : "Hide"}
-                    </span>
-                  </Button>
-                </div>
-              </motion.div>
-            )}
-          </AnimatePresence>
-        </div>
-      </div>
-    </div>
->>>>>>> ae722dff
   );
 
   let renderedToolbar;
@@ -2841,8 +2692,15 @@
     renderedToolbar = <div className="mx-auto max-w-7xl px-3 pt-6 sm:px-4">{renderToolbar()}</div>;
   }
 
-<<<<<<< HEAD
-=======
+  return (
+    <>
+      {renderedToolbar}
+      <div style={{ height: placeholderHeight }} aria-hidden="true" />
+    </>
+  );
+}
+
+
 function QuickFilterRail({ data, onFacet, onSortModeChange, sortMode, onOpenFilters }) {
   const [open, setOpen] = useState(false);
   const quickSorts = [
@@ -2913,7 +2771,7 @@
       <button
         type="button"
         onClick={() => setOpen(true)}
-        className="group flex w-full items-center justify-between rounded-full border border-white/15 bg-white/5 px-4 py-3 text-xs font-semibold uppercase tracking-[0.3em] text-white/70 transition hover:border-white/40 hover:bg-white/10"
+        className="group flex w-full items-center justify-between rounded-full border border-white/15 bg-white/5 px-4 py-2 text-[10px] font-semibold uppercase tracking-[0.45em] text-white/70 transition hover:border-white/40 hover:bg-white/10"
         aria-expanded="false"
       >
         <span className="flex items-center gap-2 text-white/80">
@@ -2923,195 +2781,6 @@
       </button>
     );
   }
-
-  return (
-    <Card className="border border-white/15 bg-white/5 backdrop-blur-2xl">
-      <CardContent className="space-y-6">
-        <div className="flex flex-wrap items-center justify-between gap-3">
-          <div className="flex items-center gap-2 text-sm font-semibold text-white/80">
-            <Sparkles className="h-4 w-4 text-amber-200" aria-hidden="true" /> Discover quickly
-          </div>
-          <div className="flex items-center gap-2">
-            <Button
-              variant="ghost"
-              size="sm"
-              onClick={onOpenFilters}
-              className="px-3 text-xs font-semibold text-white/70 hover:text-white"
-            >
-              <Filter className="h-4 w-4" aria-hidden="true" />
-              <span className="text-xs font-semibold sm:text-sm">Filters</span>
-            </Button>
-            <Button
-              variant="outline"
-              size="sm"
-              onClick={onClearFilters}
-              className="flex-none"
-              aria-label="Clear filters"
-            >
-              <X size={14} aria-hidden="true" />
-              <span className="text-xs font-semibold sm:text-sm">Clear</span>
-            </Button>
-            <div className="flex items-center gap-2 rounded-full border border-white/15 bg-white/10 px-3 py-1.5 text-xs font-semibold text-white/85">
-              <Users className="h-3.5 w-3.5 text-amber-200" aria-hidden="true" />
-              <span>{countLabel}</span>
-            </div>
-            <Button
-              variant="subtle"
-              size="sm"
-              onClick={onArenaToggle}
-              className={cx("flex-none", showArena ? "ring-2 ring-amber-300/70" : "")}
-              aria-pressed={showArena}
-              aria-label={showArena ? "Hide arena" : "Open arena"}
-            >
-              <Swords size={14} aria-hidden="true" />
-              <span className="text-xs font-semibold sm:text-sm">{showArena ? "Hide Arena" : "Arena"}</span>
-            </Button>
-            <Button
-              variant="dark"
-              size="sm"
-              onClick={onSync}
-              className="flex-none"
-              aria-label="Sync universe"
-            >
-              <RefreshCcw size={14} aria-hidden="true" />
-              <span className="text-xs font-semibold sm:text-sm">Sync</span>
-            </Button>
-            <Button
-              variant={isMobile ? "gradient" : "ghost"}
-              size={isMobile ? "md" : "sm"}
-              onClick={() => setCollapsed(true)}
-              className={cx("flex-none", isMobile ? "ml-auto px-4" : "px-4 sm:px-3")}
-              aria-label="Collapse universe controls"
-            >
-              <ChevronDown className="h-4 w-4" aria-hidden="true" />
-              <span
-                className={cx(
-                  "text-xs font-semibold",
-                  isMobile ? "ml-2" : "ml-1 sm:hidden"
-                )}
-              >
-                {isMobile ? "Hide controls" : "Hide"}
-              </span>
-            </Button>
-          </div>
-        </motion.div>
-      )}
-    </AnimatePresence>
-  );
-
-  let renderedToolbar;
-  if (mode === "fixed") {
-    renderedToolbar = (
-      <div className="fixed inset-x-0 top-0 z-50">
-        <div className="mx-auto max-w-7xl px-3 sm:px-4">{renderToolbar()}</div>
-      </div>
-    );
-  } else if (mountEl) {
-    renderedToolbar = createPortal(
-      <div className="pointer-events-none px-5 pb-10 sm:px-10 lg:px-20">
-        <div className="pointer-events-auto">{renderToolbar()}</div>
-      </div>,
-      mountEl
-    );
-  } else {
-    renderedToolbar = <div className="mx-auto max-w-7xl px-3 pt-6 sm:px-4">{renderToolbar()}</div>;
-  }
-
->>>>>>> ae722dff
-  return (
-    <>
-      {renderedToolbar}
-      <div style={{ height: placeholderHeight }} aria-hidden="true" />
-    </>
-  );
-}
-
-
-function QuickFilterRail({ data, onFacet, onSortModeChange, sortMode, onOpenFilters }) {
-  const [open, setOpen] = useState(false);
-  const quickSorts = [
-    { value: "default", label: "Featured" },
-    { value: "az", label: "A-Z" },
-    { value: "faction", label: "By Faction" },
-    { value: "most", label: "Most Powerful" },
-  ];
-
-  const topCollections = useMemo(() => {
-    const tally = (getter) => {
-      const counts = new Map();
-      data.forEach((item) => {
-        getter(item).forEach((value) => {
-          if (!value) return;
-          const entry = counts.get(value) || { count: 0 };
-          entry.count += 1;
-          counts.set(value, entry);
-        });
-      });
-      return Array.from(counts.entries())
-        .map(([value, meta]) => ({ value, count: meta.count }))
-        .sort((a, b) => b.count - a.count);
-    };
-
-    const locations = tally((item) => item.locations || []).slice(0, 6);
-    const factions = tally((item) => item.faction || []).slice(0, 6);
-
-    const powerMap = new Map();
-    data.forEach((item) => {
-      (item.powers || []).forEach((power) => {
-        if (!power?.name) return;
-        const entry = powerMap.get(power.name) || { count: 0, total: 0 };
-        entry.count += 1;
-        entry.total += Number(power.level) || 0;
-        powerMap.set(power.name, entry);
-      });
-    });
-    const powers = Array.from(powerMap.entries())
-      .map(([name, meta]) => ({
-        value: name,
-        count: meta.count,
-        avg: meta.count ? meta.total / meta.count : 0,
-      }))
-      .sort((a, b) => {
-        if (b.avg === a.avg) return b.count - a.count;
-        return b.avg - a.avg;
-      })
-      .slice(0, 8);
-
-    return { locations, factions, powers };
-  }, [data]);
-
-  const renderChip = (item, key) => (
-    <button
-      key={`${key}-${item.value}`}
-      type="button"
-      onClick={() => onFacet({ key, value: item.value })}
-      className="inline-flex items-center gap-2 rounded-full border border-white/15 bg-white/8 px-3 py-1.5 text-xs font-semibold text-white transition hover:border-amber-200/70 hover:bg-amber-200/15"
-    >
-      <span>{item.value}</span>
-      <span className="text-[11px] text-white/60">{item.count}</span>
-    </button>
-  );
-
-  if (!open) {
-    return (
-      <button
-        type="button"
-        onClick={() => setOpen(true)}
-<<<<<<< HEAD
-        className="group flex w-full items-center justify-between rounded-full border border-white/15 bg-white/5 px-4 py-2 text-[10px] font-semibold uppercase tracking-[0.45em] text-white/70 transition hover:border-white/40 hover:bg-white/10"
-=======
-        className="group flex w-full items-center justify-between rounded-full border border-white/15 bg-white/5 px-4 py-3 text-xs font-semibold uppercase tracking-[0.3em] text-white/70 transition hover:border-white/40 hover:bg-white/10"
->>>>>>> ae722dff
-        aria-expanded="false"
-      >
-        <span className="flex items-center gap-2 text-white/80">
-          <Sparkles className="h-4 w-4 text-amber-200" aria-hidden="true" /> Discover quickly
-        </span>
-        <ChevronDown className="h-4 w-4 text-white/60 transition group-hover:text-white" aria-hidden="true" />
-      </button>
-    );
-  }
-<<<<<<< HEAD
 
   return (
     <Card className="border border-white/15 bg-white/5 backdrop-blur-2xl">
@@ -3188,84 +2857,6 @@
   );
 }
 
-=======
-
-  return (
-    <Card className="border border-white/15 bg-white/5 backdrop-blur-2xl">
-      <CardContent className="space-y-6">
-        <div className="flex flex-wrap items-center justify-between gap-3">
-          <div className="flex items-center gap-2 text-sm font-semibold text-white/80">
-            <Sparkles className="h-4 w-4 text-amber-200" aria-hidden="true" /> Discover quickly
-          </div>
-          <div className="flex items-center gap-2">
-            <Button
-              variant="ghost"
-              size="sm"
-              onClick={onOpenFilters}
-              className="px-3 text-xs font-semibold text-white/70 hover:text-white"
-            >
-              Open full filters
-            </Button>
-            <Button
-              variant="subtle"
-              size="sm"
-              onClick={() => setOpen(false)}
-              className="px-3 text-xs font-semibold text-white/80"
-              aria-label="Collapse quick filters"
-            >
-              <ChevronUp className="h-4 w-4" aria-hidden="true" />
-            </Button>
-          </div>
-        </div>
-        <div className="flex flex-wrap items-center gap-2">
-          {quickSorts.map((item) => (
-            <button
-              key={item.value}
-              type="button"
-              onClick={() => onSortModeChange(item.value)}
-              className={cx(
-                "rounded-full border px-4 py-1.5 text-xs font-semibold transition",
-                sortMode === item.value
-                  ? "border-amber-200/80 bg-amber-200/20 text-white"
-                  : "border-white/20 bg-white/5 text-white/75 hover:border-white/40 hover:bg-white/10"
-              )}
-            >
-              {item.label}
-            </button>
-          ))}
-        </div>
-        {!!topCollections.factions.length && (
-          <div className="space-y-2">
-            <div className="flex items-center gap-2 text-xs font-semibold uppercase tracking-wide text-white/60">
-              <ShieldCheck className="h-4 w-4 text-amber-200" /> Factions
-            </div>
-            <div className="flex flex-wrap gap-2">{topCollections.factions.map((item) => renderChip(item, "faction"))}</div>
-          </div>
-        )}
-        {!!topCollections.locations.length && (
-          <div className="space-y-2">
-            <div className="flex items-center gap-2 text-xs font-semibold uppercase tracking-wide text-white/60">
-              <MapPin className="h-4 w-4 text-amber-200" /> Locations
-            </div>
-            <div className="flex flex-wrap gap-2">{topCollections.locations.map((item) => renderChip(item, "locations"))}</div>
-          </div>
-        )}
-        {!!topCollections.powers.length && (
-          <div className="space-y-2">
-            <div className="flex items-center gap-2 text-xs font-semibold uppercase tracking-wide text-white/60">
-              <Atom className="h-4 w-4 text-amber-200" /> Top powers
-            </div>
-            <div className="flex flex-wrap gap-2">
-              {topCollections.powers.map((item) => renderChip(item, "powers"))}
-            </div>
-          </div>
-        )}
-      </CardContent>
-    </Card>
-  );
-}
-
->>>>>>> ae722dff
 
 function FilterSection({ title, values, single, activeValues, onToggle, searchTerm }) {
   const currentValues = single ? (activeValues ? [activeValues] : []) : activeValues || [];
@@ -3895,11 +3486,7 @@
               </AnimatePresence>
             </div>
           </div>
-<<<<<<< HEAD
           <div className="mt-12 flex flex-wrap items-center gap-4 pb-6 text-sm font-semibold text-white/75">
-=======
-          <div className="flex flex-wrap items-center gap-4 text-sm font-semibold text-white/75">
->>>>>>> ae722dff
             <Users className="h-4 w-4" />
             <span>There's more.</span>
             <Button
@@ -4035,13 +3622,10 @@
     });
   }, [focusArena]);
 
-<<<<<<< HEAD
   const closeArena = useCallback(() => {
     setShowArena(false);
   }, []);
 
-=======
->>>>>>> ae722dff
   const filtered = useMemo(
     () => data.filter((c) => matchesFilters(c, filters, combineAND, query)),
     [data, filters, combineAND, query]
@@ -4311,10 +3895,7 @@
                 setSlots={setArenaSlots}
                 onOpenCharacter={openCharacter}
                 pulseKey={arenaPulseKey}
-<<<<<<< HEAD
                 onClose={closeArena}
-=======
->>>>>>> ae722dff
               />
             </div>
           )}
@@ -4326,25 +3907,6 @@
               onSortModeChange={setSortMode}
               sortMode={sortMode}
               onOpenFilters={() => setFiltersOpen(true)}
-<<<<<<< HEAD
-            />
-          )}
-
-          <section className="flex flex-wrap items-center justify-between gap-3">
-            <div className="flex flex-wrap items-center gap-2 text-xs font-semibold text-white/70">
-              <Users size={14} /> {filtered.length} heroes ready
-            </div>
-          </section>
-
-          <div id="characters-grid" className="mt-6 scroll-mt-40">
-            <CharacterGrid
-              data={sorted.filter((c) => !selectedIds.includes(c.id))}
-              onOpen={openCharacter}
-              onFacet={handleFacet}
-              onUseInSim={onUseInSim}
-              highlightId={highlightedId}
-            />
-=======
             />
           )}
 
@@ -4440,85 +4002,6 @@
                 </Button>
               </div>
             </div>
->>>>>>> ae722dff
-          </div>
-        </div>
-      </footer>
-
-      <footer className="border-t border-white/10 bg-black/50 backdrop-blur-2xl">
-        <div className="mx-auto max-w-7xl px-3 py-10 sm:px-4">
-          <div className="grid gap-8 md:grid-cols-[minmax(0,2fr)_minmax(0,1fr)_minmax(0,1fr)]">
-            <div className="space-y-4">
-              <p className="text-xs font-black tracking-[0.35em] text-white/70">LoreMaker Universe</p>
-              <p className="text-[11px] font-semibold tracking-[0.3em] text-white/60">
-                © {currentYear} Menelek Makonnen.
-              </p>
-              <p className="text-[11px] font-semibold tracking-[0.3em] text-white/60">
-                All characters, stories, lore, and artwork from the LoreMaker Universe are protected by copyright.
-              </p>
-            </div>
-            <div className="space-y-4">
-              <p className="text-xs font-black tracking-[0.35em] text-white/70">Explore</p>
-              <div className="flex flex-col gap-2">
-                <Button
-                  as="a"
-                  href="#arena-anchor"
-                  variant="subtle"
-                  size="sm"
-                  className="justify-start gap-2 px-4 text-[10px] tracking-[0.3em]"
-                >
-                  <Swords className="h-4 w-4" aria-hidden="true" />
-                  Battle Arena
-                </Button>
-                <Button
-                  type="button"
-                  onClick={handleRandomCharacter}
-                  variant="subtle"
-                  size="sm"
-                  className="justify-start gap-2 px-4 text-[10px] tracking-[0.3em]"
-                >
-                  <Sparkles className="h-4 w-4" aria-hidden="true" />
-                  Random Character
-                </Button>
-                <Button
-                  as="a"
-                  href="#characters-grid"
-                  variant="subtle"
-                  size="sm"
-                  className="justify-start gap-2 px-4 text-[10px] tracking-[0.3em]"
-                >
-                  <Users className="h-4 w-4" aria-hidden="true" />
-                  Character Archive
-                </Button>
-              </div>
-            </div>
-            <div className="space-y-4">
-              <p className="text-xs font-black tracking-[0.35em] text-white/70">Connect</p>
-              <div className="flex flex-col gap-2">
-                <Button
-                  as="a"
-                  href="https://menelekmakonnen.com"
-                  target="_blank"
-                  rel="noreferrer"
-                  variant="subtle"
-                  size="sm"
-              className="justify-start gap-2 px-4 text-[10px] tracking-[0.3em]"
-            >
-              <ArrowRight className="h-4 w-4" aria-hidden="true" />
-              Menelek Makonnen
-            </Button>
-                <Button
-                  type="button"
-                  onClick={() => window.scrollTo({ top: 0, behavior: "smooth" })}
-                  variant="ghost"
-                  size="sm"
-                  className="justify-start gap-2 px-4 text-[10px] tracking-[0.3em] text-white/70 hover:text-white"
-                >
-                  <ArrowUp className="h-4 w-4" aria-hidden="true" />
-                  Back to Top
-                </Button>
-              </div>
-            </div>
           </div>
         </div>
       </footer>
