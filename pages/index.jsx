import React, {
  useCallback,
  useEffect,
  useLayoutEffect,
  useMemo,
  useRef,
  useState,
  useId,
} from "react";
import { AnimatePresence, motion, useMotionValue, useSpring, useTransform } from "framer-motion";
import {
  Search,
  RefreshCcw,
  X,
  ArrowDown,
  ArrowUp,
  ArrowRight,
  ChevronLeft,
  ChevronRight,
  ChevronUp,
  ChevronDown,
  Filter,
  Users,
  MapPin,
  Layers,
  Atom,
  Clock,
  Library,
  Crown,
  Swords,
} from "lucide-react";
import {
  computeFeatured,
  normaliseArray,
  fetchCharactersFromSheets,
  todayKey,
  publicCharactersError,
} from "../lib/characters";

/**
 * Ultra interactive Loremaker experience
 * - Loads characters from Google Sheets (GViz)
 * - Daily seeded hero carousel + power seeding
 * - Sliding filters drawer, animated arena, immersive UI components
 */

function cx(...classes) {
  return classes.filter(Boolean).join(" ");
}

function Button({ variant = "solid", size = "md", className = "", children, as: Tag = "button", ...props }) {
  const base = "inline-flex items-center justify-center gap-2 font-extrabold rounded-xl transition focus-visible:outline-none focus-visible:ring-2 focus-visible:ring-amber-300/80 focus-visible:ring-offset-2 focus-visible:ring-offset-transparent";
  const sizes = {
    sm: "px-3 py-1.5 text-xs",
    md: "px-4 py-2 text-sm",
    lg: "px-5 py-3 text-base",
  };
  const variants = {
    solid: "bg-white text-black hover:bg-white/90",
    subtle: "bg-white/10 text-white hover:bg-white/20 border border-white/20",
    ghost: "text-white/80 hover:bg-white/10",
    gradient: "bg-gradient-to-r from-amber-400 via-fuchsia-400 to-indigo-500 text-black shadow-lg hover:brightness-110",
    destructive: "bg-red-600 text-white hover:bg-red-500",
    outline: "border border-white/40 text-white hover:bg-white/10",
    dark: "bg-black/70 text-white hover:bg-black",
  };
  return (
    <Tag className={cx(base, sizes[size], variants[variant] || variants.solid, className)} {...props}>
      {children}
    </Tag>
  );
}

function Card({ className = "", children }) {
  return <div className={cx("rounded-3xl border border-white/12 bg-white/8 backdrop-blur-2xl shadow-[0_25px_80px_rgba(8,8,20,0.55)]", className)}>{children}</div>;
}
const CardHeader = ({ className = "", children }) => <div className={cx("p-5", className)}>{children}</div>;
const CardContent = ({ className = "", children }) => <div className={cx("p-5", className)}>{children}</div>;
const CardFooter = ({ className = "", children }) => <div className={cx("px-5 pb-5", className)}>{children}</div>;
const CardTitle = ({ className = "", children }) => <div className={cx("text-lg font-black", className)}>{children}</div>;
const CardDescription = ({ className = "", children }) => <div className={cx("text-sm text-white/75", className)}>{children}</div>;

const Input = React.forwardRef(function Input({ className = "", ...props }, ref) {
  return (
    <input
      ref={ref}
      className={cx(
        "w-full rounded-xl border border-white/20 bg-white/10 px-3 py-2 text-sm font-semibold text-white placeholder-white/50 shadow-inner focus:outline-none focus-visible:ring-2 focus-visible:ring-amber-300",
        className
      )}
      {...props}
    />
  );
});

const Badge = ({ className = "", children }) => (
  <span className={cx("inline-flex items-center gap-1 rounded-full px-2.5 py-1 text-xs font-black uppercase tracking-wide", className)}>{children}</span>
);

const Switch = ({ checked, onCheckedChange }) => (
  <button
    type="button"
    onClick={() => onCheckedChange(!checked)}
    role="switch"
    aria-checked={checked}
    className={cx(
      "relative h-7 w-12 rounded-full border transition",
      checked ? "border-amber-300 bg-amber-300/70" : "border-white/30 bg-white/12"
    )}
  >
    <span
      className={cx(
        "absolute top-1 left-1 h-5 w-5 rounded-full bg-white transition-all",
        checked ? "translate-x-5 shadow-lg" : "translate-x-0"
      )}
    />
  </button>
);

function useMediaQuery(query) {
  const getMatch = useCallback(() => {
    if (typeof window === "undefined") return false;
    return window.matchMedia(query).matches;
  }, [query]);
  const [matches, setMatches] = useState(getMatch);
  useEffect(() => {
    if (typeof window === "undefined") return undefined;
    const media = window.matchMedia(query);
    const listener = (event) => setMatches(event.matches);
    setMatches(media.matches);
    media.addEventListener("change", listener);
    return () => media.removeEventListener("change", listener);
  }, [query]);
  return matches;
}


function getCharacterValues(character, key) {
  switch (key) {
    case "gender":
    case "alignment":
    case "status":
    case "era":
      return normaliseArray(character[key]);
    case "locations":
      return normaliseArray(character.locations);
    case "faction":
      return normaliseArray(character.faction);
    case "tags":
      return normaliseArray(character.tags);
    case "stories":
      return normaliseArray(character.stories);
    case "powers":
      return normaliseArray((character.powers || []).map((power) => power.name));
    case "alias":
    case "aliases":
      return normaliseArray(character.alias);
    case "id":
    case "name":
      return normaliseArray(character[key]);
    default:
      return normaliseArray(character[key]);
  }
}

function matchesFilters(character, filters = {}, combineAND = false, query = "") {
  const terms = query
    .toLowerCase()
    .split(/\s+/)
    .map((term) => term.trim())
    .filter(Boolean);

  if (terms.length) {
    const searchable = [
      character.id,
      character.name,
      character.gender,
      character.alignment,
      character.status,
      character.era,
      (character.alias || []).join(" "),
      (character.locations || []).join(" "),
      (character.faction || []).join(" "),
      (character.tags || []).join(" "),
      (character.stories || []).join(" "),
      (character.powers || []).map((power) => power.name).join(" "),
      character.shortDesc,
      character.longDesc,
    ]
      .filter(Boolean)
      .join(" \n ")
      .toLowerCase();

    const queryMatch = terms.every((term) => searchable.includes(term));
    if (!queryMatch) {
      return false;
    }
  }

  if (!filters || !Object.keys(filters).length) return true;

  const entries = Object.entries(filters).filter(([, value]) => {
    if (value == null) return false;
    if (Array.isArray(value)) return value.length > 0;
    return String(value).trim().length > 0;
  });

  if (!entries.length) return true;

  return entries.every(([key, selected]) => {
    const desired = normaliseArray(selected).map((value) => String(value).toLowerCase());
    if (!desired.length) return true;

    const available = getCharacterValues(character, key).map((value) => String(value).toLowerCase());
    if (!available.length) return false;

    const comparator = combineAND ? "every" : "some";
    return desired[comparator]((needle) => available.includes(needle));
  });
}

function useCharacters(initialData = [], initialError = null) {
  const [data, setData] = useState(initialData);
  const [loading, setLoading] = useState(!initialData.length && !initialError);
  const [error, setError] = useState(initialError);

  const fetchLatest = useCallback(async (force = false) => {
    setLoading(true);
    try {
      const res = await fetch(`/api/characters${force ? "?force=1" : ""}`);
      if (!res.ok) {
        const payload = await res.json().catch(() => ({}));
        throw new Error(payload.error || `Request failed (${res.status})`);
      }
      const payload = await res.json();
      setData(payload.data || []);
      setError(null);
    } catch (err) {
      console.error(err);
      setError(publicCharactersError(err));
    } finally {
      setLoading(false);
    }
  }, []);

  useEffect(() => {
    setData(initialData);
    setError(initialError ? publicCharactersError(initialError) : null);
    setLoading(false);
  }, [initialData, initialError]);

  useEffect(() => {
    if (!initialData.length && !initialError) {
      fetchLatest();
    }
  }, [fetchLatest, initialData.length, initialError]);

  return { data, loading, error, refetch: () => fetchLatest(true) };
}

function Aurora({ className = "" }) {
  const x = useMotionValue(50);
  const y = useMotionValue(50);
  const sx = useSpring(x, { stiffness: 60, damping: 20 });
  const sy = useSpring(y, { stiffness: 60, damping: 20 });
  const left = useTransform(sx, (value) => `${value}%`);
  const top = useTransform(sy, (value) => `${value}%`);
  return (
    <motion.div
      onMouseMove={(event) => {
        const rect = event.currentTarget.getBoundingClientRect();
        x.set(((event.clientX - rect.left) / rect.width) * 100);
        y.set(((event.clientY - rect.top) / rect.height) * 100);
      }}
      className={cx("pointer-events-none absolute inset-0 -z-10 overflow-hidden", className)}
    >
      <motion.div style={{ left, top }} className="absolute h-[70vmax] w-[70vmax] -translate-x-1/2 -translate-y-1/2 rounded-full opacity-80 blur-3xl">
        <div className="absolute inset-0 rounded-full bg-gradient-to-tr from-indigo-700/40 via-fuchsia-500/35 to-amber-400/40" />
      </motion.div>
      <div className="absolute inset-0 bg-[radial-gradient(ellipse_at_center,rgba(255,255,255,0.09),transparent_65%)]" />
    </motion.div>
  );
}

function CosmicBackdrop() {
  const stars = useMemo(
    () =>
      Array.from({ length: 28 }, (_, index) => ({
        id: `star-${index}`,
        size: Math.random() * 2.2 + 0.8,
        top: Math.random() * 100,
        left: Math.random() * 100,
        delay: Math.random() * 6,
      })),
    []
  );
  const nebulas = useMemo(
    () =>
      Array.from({ length: 5 }, (_, index) => ({
        id: `nebula-${index}`,
        size: Math.random() * 60 + 40,
        top: Math.random() * 100,
        left: Math.random() * 100,
        hue: Math.floor(Math.random() * 360),
        duration: Math.random() * 18 + 18,
      })),
    []
  );
  const comets = useMemo(
    () =>
      Array.from({ length: 3 }, (_, index) => ({
        id: `comet-${index}`,
        top: Math.random() * 100,
        delay: index * 8,
      })),
    []
  );
  const planets = useMemo(
    () =>
      Array.from({ length: 4 }, (_, index) => ({
        id: `planet-${index}`,
        size: Math.random() * 18 + 12,
        top: Math.random() * 100,
        left: Math.random() * 100,
        hue: Math.floor(Math.random() * 360),
        duration: 16 + Math.random() * 12,
      })),
    []
  );
  const vortices = useMemo(
    () =>
      Array.from({ length: 2 }, (_, index) => ({
        id: `vortex-${index}`,
        size: Math.random() * 14 + 10,
        top: Math.random() * 100,
        left: Math.random() * 100,
        duration: 20 + Math.random() * 12,
      })),
    []
  );
  const [pointer, setPointer] = useState({ x: 0.5, y: 0.5 });

  useEffect(() => {
    if (typeof window === "undefined") return undefined;
    const handler = (event) => {
      const { innerWidth, innerHeight } = window;
      setPointer({ x: event.clientX / innerWidth, y: event.clientY / innerHeight });
    };
    window.addEventListener("pointermove", handler, { passive: true });
    return () => window.removeEventListener("pointermove", handler);
  }, []);

  return (
    <div className="pointer-events-none absolute inset-0 -z-30 overflow-hidden">
      <div className="absolute inset-0 bg-[radial-gradient(circle_at_top,rgba(26,32,68,0.85),#050611_65%)]" />
      {nebulas.map((nebula) => (
        <motion.span
          key={nebula.id}
          className="absolute rounded-full blur-3xl"
          style={{
            width: `${nebula.size}vmin`,
            height: `${nebula.size}vmin`,
            top: `${nebula.top}%`,
            left: `${nebula.left}%`,
            background: `radial-gradient(circle at 30% 30%, rgba(255,255,255,0.08), hsla(${nebula.hue},80%,60%,0.22), transparent 70%)`,
          }}
          animate={{ opacity: [0.25, 0.55, 0.2], scale: [1, 1.06, 0.98] }}
          transition={{ duration: nebula.duration, repeat: Infinity, ease: "easeInOut" }}
        />
      ))}
      {stars.map((star) => (
        <motion.span
          key={star.id}
          className="absolute rounded-full bg-white/90"
          style={{
            width: `${star.size}px`,
            height: `${star.size}px`,
            top: `${star.top}%`,
            left: `${star.left}%`,
          }}
          animate={() => {
            const dx = pointer.x * 100 - star.left;
            const dy = pointer.y * 100 - star.top;
            const distance = Math.sqrt(dx * dx + dy * dy);
            const proximity = Math.max(0, 1 - distance / 26);
            return {
              opacity: [0.1, 0.22 + proximity * 0.75, 0.12],
              scale: [1, 1.18 + proximity * 0.45, 1],
              boxShadow: [
                "0 0 6px rgba(255,255,255,0.15)",
                `0 0 ${10 + proximity * 22}px rgba(255,255,255,${0.25 + proximity * 0.6})`,
                "0 0 6px rgba(255,255,255,0.12)",
              ],
            };
          }}
          transition={{ duration: 3.8, delay: star.delay, repeat: Infinity, ease: "easeInOut" }}
        />
      ))}
      {planets.map((planet) => (
        <motion.div
          key={planet.id}
          className="absolute rounded-full"
          style={{
            width: `${planet.size}vmin`,
            height: `${planet.size}vmin`,
            top: `${planet.top}%`,
            left: `${planet.left}%`,
            background: `radial-gradient(circle at 30% 30%, rgba(255,255,255,0.2), hsla(${planet.hue},85%,65%,0.45) 35%, rgba(4,6,15,0.1) 70%)`,
            mixBlendMode: "screen",
          }}
          animate={{
            opacity: [0.06, 0.22, 0.1],
            rotate: [0, 5, -4, 0],
          }}
          transition={{ duration: planet.duration, repeat: Infinity, ease: "easeInOut" }}
        />
      ))}
      {vortices.map((vortex) => (
        <motion.div
          key={vortex.id}
          className="absolute rounded-full"
          style={{
            width: `${vortex.size}vmin`,
            height: `${vortex.size}vmin`,
            top: `${vortex.top}%`,
            left: `${vortex.left}%`,
            background:
              "radial-gradient(circle, rgba(5,8,19,0.95) 0%, rgba(30,41,78,0.6) 35%, rgba(10,14,28,0.1) 70%)",
            boxShadow: "0 0 45px rgba(45,56,121,0.35)",
            mixBlendMode: "plus-lighter",
          }}
          animate={{
            rotate: [0, 180, 360],
            scale: [1, 1.08, 0.96, 1],
            opacity: [0.4, 0.55, 0.35],
          }}
          transition={{ duration: vortex.duration, repeat: Infinity, ease: "easeInOut" }}
        />
      ))}
      {comets.map((comet) => (
        <motion.span
          key={comet.id}
          className="absolute h-px w-48 bg-gradient-to-r from-transparent via-cyan-200/80 to-transparent"
          style={{ top: `${comet.top}%` }}
          initial={{ x: "-20%", opacity: 0 }}
          animate={{ x: "120%", opacity: [0, 1, 0] }}
          transition={{ duration: 22, delay: comet.delay, repeat: Infinity, ease: "easeInOut" }}
        />
      ))}
    </div>
  );
}

function HeroHalo() {
  const rings = useMemo(
    () =>
      [
        { size: 120, top: "-15%", left: "-18%", duration: 44 },
        { size: 140, top: "55%", left: "-12%", duration: 52 },
        { size: 160, top: "-10%", left: "58%", duration: 48 },
        { size: 180, top: "50%", left: "62%", duration: 58 },
      ],
    []
  );
  return (
    <div className="pointer-events-none absolute inset-0 -z-10 overflow-hidden">
      {rings.map((ring, index) => (
        <motion.div
          key={`ring-${ring.size}-${index}`}
          className="absolute rounded-full border border-white/10"
          style={{
            width: `${ring.size}vmin`,
            height: `${ring.size}vmin`,
            top: ring.top,
            left: ring.left,
            mixBlendMode: "screen",
          }}
          animate={{ rotate: index % 2 === 0 ? 360 : -360, scale: [1, 1.03, 0.97, 1] }}
          transition={{ duration: ring.duration, repeat: Infinity, ease: "linear" }}
        />
      ))}
      <motion.div
        className="absolute inset-0"
        animate={{ opacity: [0.35, 0.55, 0.3] }}
        transition={{ duration: 16, repeat: Infinity, ease: "easeInOut" }}
      >
        <div className="absolute inset-[8%] rounded-full border border-amber-400/15" style={{ mixBlendMode: "screen" }} />
        <div className="absolute inset-[18%] rounded-full border border-fuchsia-400/10" style={{ mixBlendMode: "screen" }} />
      </motion.div>
    </div>
  );
}

<<<<<<< HEAD
function RosterSlide({ slide, icon, facetKey, onFacet, onOpenCharacter, limit }) {
  const payload = slide.data;
  if (!payload?.name) {
    return (
      <div className="flex h-full flex-col justify-center gap-3 rounded-[32px] border border-white/10 bg-white/6 p-8 text-white">
        <div className="text-xs font-bold uppercase tracking-[0.35em] text-white/70">{slide.label}</div>
        <p className="text-sm font-semibold text-white/70">Daily highlight synchronising…</p>
      </div>
    );
  }

  const members = payload.members || payload.residents || payload.wielders || [];
  const descriptor =
    slide.key === "faction"
      ? `Allies sworn to ${payload.name}`
      : slide.key === "location"
        ? `Key figures shaping ${payload.name}`
        : `Masters of ${payload.name}`;

  return (
    <div className="grid h-full gap-8 rounded-[32px] border border-white/15 bg-black/40 p-8 text-white lg:grid-cols-[2fr_3fr]">
      <div className="space-y-4">
        <div className="flex items-center gap-3 text-xs font-bold uppercase tracking-[0.35em] text-white/70">
          {icon}
          {slide.label}
        </div>
        <h3 className="text-2xl font-black leading-tight text-balance sm:text-4xl">{payload.name}</h3>
        <p className="text-sm font-semibold text-white/75">{descriptor}</p>
        <div className="flex flex-wrap gap-2">
          <Button
            type="button"
            variant="gradient"
            size="sm"
            onClick={() => {
              onFacet?.({ key: facetKey, value: payload.name });
            }}
            className="shadow-[0_10px_30px_rgba(250,204,21,0.25)]"
          >
            Filter by {payload.name}
          </Button>
        </div>
      </div>
      <div className="grid gap-3 sm:grid-cols-2">
        {members.slice(0, limit).map((member) => (
          <button
            key={member.id || member.name}
            type="button"
            onClick={() => onOpenCharacter?.(member)}
            className="flex items-center gap-3 rounded-3xl border border-white/15 bg-white/10 p-3 text-left transition hover:bg-white/20"
          >
            <Insignia label={member.name} size={40} variant={slide.key === "faction" ? "faction" : "character"} />
            <div className="flex flex-col text-xs">
              <span className="text-sm font-black text-white">{member.name}</span>
              <span className="text-white/70">{member.alias?.[0] || member.shortDesc?.slice(0, 40) || "Open dossier"}</span>
            </div>
          </button>
        ))}
        {!members.length && (
          <div className="flex h-32 items-center justify-center rounded-3xl border border-dashed border-white/15 bg-white/5 text-xs font-semibold text-white/60">
            Awaiting intel on key figures.
          </div>
        )}
      </div>
    </div>
  );
}

=======
>>>>>>> 019d83f4
function LoreShield({ size = 56, onClick }) {
  const idRef = useRef(() => `lore-${Math.random().toString(36).slice(2)}`);
  const gradientId = useMemo(() => idRef.current(), []);
  const generateAura = useCallback(() => {
    const hue = Math.floor(Math.random() * 360);
    return {
      hue,
      glow: 0.5 + Math.random() * 0.6,
      rotate: (Math.random() - 0.5) * 8,
      scale: 0.94 + Math.random() * 0.12,
      flare: 0.4 + Math.random() * 0.6,
      sheen: (hue + 60) % 360,
    };
  }, []);
  const [aura, setAura] = useState(() => generateAura());
  const sparks = useMemo(
    () =>
      Array.from({ length: 4 }).map((_, index) => ({
        id: `spark-${index}`,
        delay: 0.6 + index * 0.35,
        x: (Math.random() - 0.5) * 26,
        y: (Math.random() - 0.5) * 32,
        scale: 0.5 + Math.random() * 0.9,
      })),
    []
  );

  useEffect(() => {
    const interval = setInterval(() => setAura(generateAura()), 2600);
    return () => clearInterval(interval);
  }, [generateAura]);

  const dramaticSurge = useCallback(() => {
    setAura((prev) => ({
      ...generateAura(),
      glow: prev.glow + 0.6,
      scale: prev.scale + 0.08,
    }));
  }, [generateAura]);

  const handleClick = (event) => {
    dramaticSurge();
    if (onClick) {
      onClick(event);
    } else {
      window.location.reload();
    }
  };

  return (
    <motion.button
      type="button"
      onClick={handleClick}
      onHoverStart={dramaticSurge}
      whileHover={{
        scale: aura.scale + 0.14,
        rotate: aura.rotate * 2,
        boxShadow: `0 0 45px rgba(255,255,255,${0.45 + aura.glow * 0.2})`,
        filter: "brightness(1.18) saturate(1.4)",
      }}
      whileTap={{
        scale: 0.9,
        rotate: -aura.rotate * 2,
        boxShadow: `0 0 60px rgba(255,255,255,0.85)`,
        filter: "contrast(1.2)",
      }}
      animate={{
        rotate: aura.rotate,
        scale: aura.scale,
        boxShadow: `0 0 ${24 + aura.glow * 26}px rgba(99,102,241,${0.35 + aura.glow * 0.25})`,
      }}
      transition={{ type: "spring", stiffness: 200, damping: 15 }}
      className="relative inline-flex items-center justify-center overflow-visible rounded-[22px] border border-white/30 bg-black/40 p-2"
      aria-label="Reload Loremaker"
    >
      <svg width={size} height={size} viewBox="0 0 64 64" className="drop-shadow-[0_6px_24px_rgba(0,0,0,0.45)]">
        <defs>
          <linearGradient id={`${gradientId}-fill`} x1="0" x2="1" y1="0" y2="1">
            <stop offset="0%" stopColor={`hsla(${aura.hue},88%,70%,0.85)`} />
            <stop offset="60%" stopColor={`hsla(${(aura.hue + 140) % 360},82%,65%,0.9)`} />
            <stop offset="100%" stopColor={`hsla(${aura.sheen},80%,72%,0.95)`} />
          </linearGradient>
          <radialGradient id={`${gradientId}-inner`} cx="0.5" cy="0.35" r="0.75">
            <stop offset="0%" stopColor="rgba(255,255,255,0.95)" />
            <stop offset="45%" stopColor={`hsla(${aura.hue},90%,80%,${0.45 + aura.flare * 0.3})`} />
            <stop offset="100%" stopColor="rgba(15,23,42,0.1)" />
          </radialGradient>
        </defs>
        <path
          d="M32 4 L8 16 L8 36 C8 49 19 58 32 61 C45 58 56 49 56 36 L56 16 Z"
          fill={`url(#${gradientId}-fill)`}
          stroke="rgba(255,255,255,0.6)"
          strokeWidth="1.4"
        />
        <path
          d="M32 11 L17 18 L17 34 C17 43 23 50 32 52 C41 50 47 43 47 34 L47 18 Z"
          fill={`url(#${gradientId}-inner)`}
        />
        <text
          x="32"
          y="38"
          textAnchor="middle"
          fontFamily="var(--font-sans, 'Inter', 'Segoe UI', sans-serif)"
          fontWeight="900"
          fontSize="16"
          fill="#0f172a"
          style={{ filter: "drop-shadow(0 1px 4px rgba(255,255,255,0.75))" }}
        >
          LORE
        </text>
      </svg>
      {sparks.map((spark) => (
        <motion.span
          key={spark.id}
          className="pointer-events-none absolute h-10 w-10 rounded-full bg-gradient-to-br from-amber-300/70 via-fuchsia-400/60 to-indigo-400/70 blur-md"
          style={{
            left: `calc(50% + ${spark.x}px)`,
            top: `calc(50% + ${spark.y}px)`,
            transform: "translate(-50%, -50%)",
          }}
          animate={{
            opacity: [0.15, 0.65, 0.35, 0.2],
            scale: [spark.scale, spark.scale * 1.4, spark.scale * 0.9, spark.scale],
            rotate: [0, 15, -12, 0],
          }}
          transition={{ duration: 3.6, repeat: Infinity, delay: spark.delay, ease: "easeInOut" }}
        />
      ))}
      <motion.span
        className="pointer-events-none absolute inset-0 rounded-[22px]"
        animate={{
          boxShadow: [
            "0 0 0 rgba(255,255,255,0)",
            `0 0 24px rgba(148,163,255,${0.2 + aura.glow * 0.2})`,
            "0 0 0 rgba(255,255,255,0)",
          ],
        }}
        transition={{ duration: 2.8, repeat: Infinity, ease: "easeInOut" }}
      />
    </motion.button>
  );
}

function Insignia({ label, size = 48, variant = "character" }) {
  const fallback = label || "Lore";
  const initials = fallback
    .split(/\s+/)
    .filter(Boolean)
    .slice(0, 2)
    .map((word) => word[0]?.toUpperCase())
    .join("") || "LM";
  const hue = Math.abs([...fallback].reduce((acc, char) => acc + char.charCodeAt(0), 0)) % 360;
  const topWidth = variant === "site" ? 42 : variant === "faction" ? 36 : 32;
  const fillOne = `hsl(${hue}, 85%, 64%)`;
  const fillTwo = `hsl(${(hue + 48) % 360}, 80%, 60%)`;
  return (
    <svg width={size} height={size} viewBox="0 0 64 64" className="drop-shadow-[0_3px_12px_rgba(0,0,0,0.55)]">
      <defs>
        <linearGradient id={`ins-${hue}`} x1="0" x2="1" y1="0" y2="1">
          <stop offset="0%" stopColor={fillOne} />
          <stop offset="100%" stopColor={fillTwo} />
        </linearGradient>
      </defs>
      <path
        d={`M32 6 C32 6 ${32 - topWidth / 2} 10 ${32 - topWidth / 2} 10 L ${32 + topWidth / 2} 10 C ${32 + topWidth / 2} 10 32 6 32 6 L 56 16 L 56 36 C 56 47 46 57 32 60 C 18 57 8 47 8 36 L 8 16 Z`}
        fill={`url(#ins-${hue})`}
        stroke="rgba(255,255,255,.45)"
        strokeWidth="1.4"
      />
      <text
        x="32"
        y="39"
        textAnchor="middle"
        fontFamily="var(--font-sans, 'Inter', 'Segoe UI', sans-serif)"
        fontWeight="900"
        fontSize="20"
        fill="#fff"
        style={{ filter: "drop-shadow(0 1px 2px rgba(0,0,0,.6))" }}
      >
        {initials}
      </text>
    </svg>
  );
}

function ImageSafe({ src, alt, className = "", fallbackLabel }) {
  const [error, setError] = useState(false);
  if (!src || error) {
    return (
      <div className={cx("flex items-center justify-center rounded-2xl border border-white/15 bg-white/10", className)}>
        <Insignia label={fallbackLabel} size={64} />
      </div>
    );
  }
  return (
    <img
      src={src}
      alt={alt}
      onError={() => setError(true)}
      className={className}
      loading="lazy"
      referrerPolicy="no-referrer"
      crossOrigin="anonymous"
    />
  );
}

function PowerMeter({ level, accent = "amber" }) {
  const pct = Math.min(100, Math.max(0, (Number(level) || 0) * 10));
  const gradient =
    accent === "emerald"
      ? "from-emerald-200 via-cyan-200 to-blue-300"
      : accent === "crimson"
      ? "from-rose-300 via-rose-400 to-red-500"
      : "from-amber-200 via-fuchsia-300 to-indigo-300";
  return (
    <div
      className="h-2 w-full overflow-hidden rounded-full bg-white/15"
      role="progressbar"
      aria-valuenow={pct}
      aria-valuemin={0}
      aria-valuemax={100}
      aria-label="Power level"
    >
      <div className={cx("h-full bg-gradient-to-r", gradient)} style={{ width: `${pct}%` }} />
    </div>
  );
}

function FacetChip({ active, onClick, children }) {
  return (
    <button
      type="button"
      onClick={onClick}
      aria-pressed={!!active}
      className={cx(
        "rounded-full border px-3 py-1 text-xs font-bold uppercase tracking-wide transition",
        active ? "border-white bg-white text-black" : "border-white/30 bg-white/10 text-white hover:bg-white/20"
      )}
    >
      {children}
    </button>
  );
}

/** -------------------- Character Card / Modal -------------------- */
function StoryChips({ data, onFacet }) {
  const stories = useMemo(() => {
    const counts = new Map();
    for (const char of data) {
      (char.stories || []).forEach((story) => counts.set(story, (counts.get(story) || 0) + 1));
    }
    return Array.from(counts.entries())
      .sort((a, b) => b[1] - a[1])
      .slice(0, 20)
      .map(([story]) => story);
  }, [data]);
  if (!stories.length) return null;
  return (
    <div className="flex flex-wrap gap-2">
      {stories.map((story) => (
        <FacetChip key={story} onClick={() => onFacet({ key: "stories", value: story })}>
          {story}
        </FacetChip>
      ))}
    </div>
  );
}

const SORT_OPTIONS = [
  { value: "default", label: "Default" },
  { value: "random", label: "Random" },
  { value: "faction", label: "By Faction" },
  { value: "az", label: "A-Z" },
  { value: "za", label: "Z-A" },
  { value: "most", label: "From Most Powerful" },
  { value: "least", label: "From Least Powerful" },
];

function CharacterCard({ char, onOpen, onFacet, onUseInSim, highlight }) {
  const [pulse, setPulse] = useState(false);
  const cardRef = useRef(null);
  useEffect(() => {
    if (!highlight) return;
    setPulse(true);
    const timer = setTimeout(() => setPulse(false), 900);
    return () => clearTimeout(timer);
  }, [highlight]);
  const triggerSim = () => {
    setPulse(true);
    const rect = cardRef.current?.getBoundingClientRect();
    onUseInSim(char, rect);
    setTimeout(() => setPulse(false), 700);
  };
  const quickFacts = [char.gender, char.status, char.alignment, char.era]
    .filter(Boolean)
    .slice(0, 3);
  const quickFilters = [
    ...(char.locations || []).slice(0, 2).map((value) => ({ key: "locations", value })),
    ...(char.faction || []).slice(0, 1).map((value) => ({ key: "faction", value })),
    ...(char.tags || []).slice(0, 1).map((value) => ({ key: "tag", value })),
  ];
  const signaturePowers = [...(char.powers || [])]
    .sort((a, b) => (Number(b.level) || 0) - (Number(a.level) || 0))
    .slice(0, 2);
  const openProfile = () => onOpen(char);
  const handleProfileKey = (event) => {
    if (event.key === "Enter" || event.key === " ") {
      event.preventDefault();
      openProfile();
    }
  };
  return (
    <motion.div
      ref={cardRef}
      layout
      animate={pulse ? { rotate: [0, -1.5, 1.5, -0.75, 0.75, 0], scale: [1, 1.02, 0.99, 1.01, 1] } : { rotate: 0, scale: 1 }}
      transition={{ type: "spring", stiffness: 230, damping: 20 }}
    >
      <Card className={cx("flex h-full flex-col overflow-hidden bg-white/8", highlight ? "ring-2 ring-amber-300" : "")}> 
        <div
          role="button"
          tabIndex={0}
          onClick={openProfile}
          onKeyDown={handleProfileKey}
          className="group relative block aspect-[3/4] w-full overflow-hidden"
        >
          <ImageSafe
            src={char.cover || char.gallery[0]}
            alt={char.name}
            fallbackLabel={char.name}
            className="h-full w-full object-cover transition-transform duration-500 group-hover:scale-105"
          />
          <div className="absolute inset-0 bg-gradient-to-t from-black/85 via-black/30 to-transparent transition duration-500 group-hover:from-black/70" />
          <motion.button
            type="button"
            whileTap={{ scale: 0.92 }}
            onClick={(event) => {
              event.stopPropagation();
              triggerSim();
            }}
            className="absolute right-4 top-4 inline-flex items-center gap-1.5 rounded-full bg-gradient-to-r from-amber-300 to-rose-300 px-3 py-1 text-[10px] font-black uppercase tracking-wide text-black shadow-lg"
          >
            <Swords size={14} />
            <span className="hidden sm:inline">Sim</span>
          </motion.button>
          <div className="absolute inset-x-4 bottom-4 flex flex-col gap-1">
            <div className="flex items-center justify-between gap-2">
              <span className="text-lg font-black text-white sm:text-xl">{char.name}</span>
              {char.status && (
                <span className="rounded-full bg-white/15 px-2 py-0.5 text-[10px] font-bold uppercase tracking-[0.3em] text-white/80">
                  {char.status}
                </span>
              )}
            </div>
            <p className="text-[11px] font-semibold text-white/80 line-clamp-2 sm:text-sm">
              {char.shortDesc || char.longDesc || "No description yet."}
            </p>
          </div>
        </div>
        <div className="flex flex-1 flex-col gap-3 p-4">
          {!!quickFacts.length && (
            <div className="flex flex-wrap gap-1.5">
              {quickFacts.map((fact) => (
                <span
                  key={fact}
                  className="rounded-full border border-white/20 bg-white/10 px-2.5 py-1 text-[10px] font-bold uppercase tracking-[0.3em] text-white/70"
                >
                  {fact}
                </span>
              ))}
            </div>
          )}
          {!!quickFilters.length && (
            <div className="flex flex-wrap gap-1.5">
              {quickFilters.map((item) => (
                <button
                  key={`${item.key}-${item.value}`}
                  type="button"
                  onClick={() => onFacet(item)}
                  className="rounded-full border border-white/20 bg-white/5 px-2.5 py-1 text-[10px] font-bold uppercase tracking-wide text-white/75 transition hover:bg-white/15"
                >
                  {item.value}
                </button>
              ))}
            </div>
          )}
          {!!signaturePowers.length && (
            <div className="space-y-1 text-[11px] font-semibold text-white/85">
              {signaturePowers.map((power, index) => (
                <div key={power.name} className="space-y-1">
                  <div className="flex items-center justify-between gap-2">
                    <span className="truncate pr-2">{power.name}</span>
                    <span className="text-white/60">{power.level}/10</span>
                  </div>
                  {index === 0 && <PowerMeter level={power.level} />}
                </div>
              ))}
            </div>
          )}
          <div className="mt-auto flex items-center justify-between text-[10px] font-bold uppercase tracking-[0.3em] text-white/60">
            <button
              type="button"
              onClick={openProfile}
              className="rounded-full border border-white/20 bg-white/10 px-3 py-1 text-white transition hover:bg-white/20"
            >
              Open Profile
            </button>
            <button
              type="button"
              onClick={() => {
                triggerSim();
              }}
              className="rounded-full border border-white/20 bg-white/5 px-3 py-1 text-white transition hover:bg-white/15"
              aria-label="Send to arena"
            >
              <Swords size={14} />
            </button>
          </div>
        </div>
      </Card>
    </motion.div>
  );
}
function Gallery({ images, cover, name }) {
  const [index, setIndex] = useState(0);
  const sources = [cover, ...(images || [])].filter(Boolean);
  if (!sources.length) {
    return (
      <div className="flex h-64 items-center justify-center rounded-2xl border border-white/15 bg-white/12">
        <Insignia label={name} size={72} />
      </div>
    );
  }
  return (
    <div className="group relative">
      <ImageSafe
        src={sources[index]}
        alt={`${name} gallery ${index + 1}`}
        fallbackLabel={name}
        className="h-64 w-full rounded-2xl border border-white/12 object-cover"
      />
      {sources.length > 1 && (
        <>
          <button
            className="absolute left-3 top-1/2 -translate-y-1/2 rounded-full bg-black/50 p-2 text-white opacity-0 transition group-hover:opacity-100"
            onClick={() => setIndex((i) => (i - 1 + sources.length) % sources.length)}
            aria-label="Previous"
          >
            <ChevronLeft size={16} />
          </button>
          <button
            className="absolute right-3 top-1/2 -translate-y-1/2 rounded-full bg-black/50 p-2 text-white opacity-0 transition group-hover:opacity-100"
            onClick={() => setIndex((i) => (i + 1) % sources.length)}
            aria-label="Next"
          >
            <ChevronRight size={16} />
          </button>
          <div className="absolute bottom-3 left-1/2 flex -translate-x-1/2 gap-2">
            {sources.map((_, idx) => (
              <span key={idx} className={cx("h-1.5 w-5 rounded-full", idx === index ? "bg-white" : "bg-white/50")} />
            ))}
          </div>
        </>
      )}
    </div>
  );
}

function CharacterModal({ open, onClose, char, onFacet, onUseInSim }) {
  const dialogRef = useRef(null);
  const previouslyFocused = useRef(null);
  const titleId = useId();
  useEffect(() => {
    if (!open) return;
    const original = document.body.style.overflow;
    document.body.style.overflow = "hidden";
    return () => {
      document.body.style.overflow = original;
    };
  }, [open]);
  useEffect(() => {
    if (!open) return undefined;
    previouslyFocused.current = typeof document !== "undefined" ? document.activeElement : null;
    const node = dialogRef.current;
    if (!node) return undefined;
    const focusable = node.querySelectorAll(
      'a[href], button:not([disabled]), textarea, input, select, [tabindex]:not([tabindex="-1"])'
    );
    const first = focusable[0];
    const last = focusable[focusable.length - 1];
    first?.focus();

    const handleKeyDown = (event) => {
      if (event.key === "Escape") {
        event.preventDefault();
        onClose();
      }
      if (event.key === "Tab" && focusable.length) {
        if (event.shiftKey && document.activeElement === first) {
          event.preventDefault();
          last?.focus();
        } else if (!event.shiftKey && document.activeElement === last) {
          event.preventDefault();
          first?.focus();
        }
      }
    };

    document.addEventListener("keydown", handleKeyDown);
    return () => {
      document.removeEventListener("keydown", handleKeyDown);
      previouslyFocused.current && previouslyFocused.current.focus?.();
    };
  }, [open, onClose]);
  if (!open || !char) return null;
  return (
    <div className="fixed inset-0 z-50 flex items-center justify-center p-4" role="dialog" aria-modal="true" aria-labelledby={titleId}>
      <Aurora className="opacity-70" />
      <div className="absolute inset-0 bg-black/70" onClick={onClose} />
      <div
        ref={dialogRef}
        className="relative z-10 w-full max-w-6xl overflow-hidden rounded-3xl border border-white/15 bg-black/65 backdrop-blur-2xl"
      >
        <div className="flex items-center justify-between border-b border-white/15 px-6 py-4 text-white">
          <div className="flex items-center gap-4">
            <Insignia label={char.name} size={48} />
            <div>
              <div id={titleId} className="text-3xl font-black drop-shadow-[0_2px_8px_rgba(0,0,0,0.6)]">
                {char.name}
              </div>
              {char.era && <div className="text-[11px] font-extrabold uppercase tracking-[0.3em] text-white/70">{char.era}</div>}
            </div>
          </div>
          <div className="flex items-center gap-2">
            <Button
              variant="gradient"
              size="sm"
              onClick={() => onUseInSim(char)}
              aria-label="Send to arena"
              className="p-2"
            >
              <Swords size={18} />
            </Button>
            <Button variant="ghost" size="sm" onClick={onClose} aria-label="Close profile">
              <X />
            </Button>
          </div>
        </div>
        <div className="grid max-h-[75vh] grid-cols-1 gap-6 overflow-y-auto p-6 text-white lg:grid-cols-2">
          <div className="space-y-5">
            <Gallery images={char.gallery} cover={char.cover} name={char.name} />
            <div className="space-y-3 text-sm font-semibold text-white/80">
              <div>
                <div className="text-xs font-extrabold uppercase tracking-wide text-white">Short Description</div>
                <div className="mt-1 text-white/80">{char.shortDesc || "—"}</div>
              </div>
              <div>
                <div className="text-xs font-extrabold uppercase tracking-wide text-white">Bio</div>
                <div className="mt-1 whitespace-pre-wrap text-white/80">{char.longDesc || "—"}</div>
              </div>
            </div>
          </div>
          <div className="space-y-5">
            <div className="flex flex-wrap gap-2">
              {(char.alias || []).map((alias) => (
                <FacetChip key={alias} onClick={() => onFacet({ key: "alias", value: alias })}>
                  {alias}
                </FacetChip>
              ))}
            </div>
            <div className="grid grid-cols-2 gap-3 text-sm">
              {char.gender && (
                <div className="rounded-2xl border border-white/15 bg-white/8 p-4">
                  <div className="text-xs font-bold uppercase tracking-wide text-white/70">Gender</div>
                  <div className="text-base font-extrabold">{char.gender}</div>
                </div>
              )}
              {char.alignment && (
                <div className="rounded-2xl border border-white/15 bg-white/8 p-4">
                  <div className="text-xs font-bold uppercase tracking-wide text-white/70">Alignment</div>
                  <div className="text-base font-extrabold">{char.alignment}</div>
                </div>
              )}
              {char.status && (
                <div className="rounded-2xl border border-white/15 bg-white/8 p-4">
                  <div className="text-xs font-bold uppercase tracking-wide text-white/70">Status</div>
                  <div className="text-base font-extrabold">{char.status}</div>
                </div>
              )}
              {char.firstAppearance && (
                <div className="rounded-2xl border border-white/15 bg-white/8 p-4">
                  <div className="text-xs font-bold uppercase tracking-wide text-white/70">First Appearance</div>
                  <div className="text-base font-extrabold">{char.firstAppearance}</div>
                </div>
              )}
            </div>
            {!!(char.locations || []).length && (
              <div>
                <div className="flex items-center gap-2 text-xs font-bold uppercase tracking-wide text-white/70">
                  <MapPin size={14} /> Locations
                </div>
                <div className="mt-2 flex flex-wrap gap-2">
                  {(char.locations || []).map((loc) => (
                    <FacetChip key={loc} onClick={() => onFacet({ key: "locations", value: loc })}>
                      {loc}
                    </FacetChip>
                  ))}
                </div>
              </div>
            )}
            {!!(char.faction || []).length && (
              <div>
                <div className="flex items-center gap-2 text-xs font-bold uppercase tracking-wide text-white/70">
                  <Crown size={14} /> Factions / Teams
                </div>
                <div className="mt-2 flex flex-wrap gap-2">
                  {(char.faction || []).map((faction) => (
                    <FacetChip key={faction} onClick={() => onFacet({ key: "faction", value: faction })}>
                      {faction}
                    </FacetChip>
                  ))}
                </div>
              </div>
            )}
            {!!(char.tags || []).length && (
              <div>
                <div className="text-sm mb-2 font-bold flex items-center gap-2">
                  <Layers size={14} /> Tags
                </div>
                <div className="mt-2 flex flex-wrap gap-2">
                  {(char.tags || []).map((tag) => (
                    <FacetChip key={tag} onClick={() => onFacet({ key: "tags", value: tag })}>
                      {tag}
                    </FacetChip>
                  ))}
                </div>
              </div>
            )}
            <div>
              <div className="flex items-center gap-2 text-xs font-bold uppercase tracking-wide text-white/70">
                <Atom size={14} /> Powers
              </div>
              <div className="mt-3 space-y-2">
                {(char.powers || []).map((power) => (
                  <div key={power.name}>
                    <div className="mb-1 flex items-center justify-between text-sm font-bold">
                      <span className="truncate pr-3">{power.name}</span>
                      <span>{power.level}/10</span>
                    </div>
                    <PowerMeter level={power.level} accent="emerald" />
                  </div>
                ))}
              </div>
            </div>
            {!!(char.stories || []).length && (
              <div>
                <div className="flex items-center gap-2 text-xs font-bold uppercase tracking-wide text-white/70">
                  <Library size={14} /> Stories
                </div>
                <div className="mt-2 flex flex-wrap gap-2">
                  {(char.stories || []).map((story) => (
                    <FacetChip key={story} onClick={() => onFacet({ key: "stories", value: story })}>
                      {story}
                    </FacetChip>
                  ))}
                </div>
              </div>
            )}
          </div>
        </div>
      </div>
    </div>
  );
}

const PAGE_SIZE = 24;
function CharacterGrid({ data, onOpen, onFacet, onUseInSim, highlightId, mobileColumns = 2 }) {
  const [page, setPage] = useState(1);
  useEffect(() => setPage(1), [data]);
  useEffect(() => {
    const handler = () => {
      const { scrollTop, clientHeight, scrollHeight } = document.documentElement;
      if (scrollTop + clientHeight >= scrollHeight - 320) {
        setPage((current) => (current * PAGE_SIZE < data.length ? current + 1 : current));
      }
    };
    window.addEventListener("scroll", handler);
    return () => window.removeEventListener("scroll", handler);
  }, [data.length]);
  const slice = data.slice(0, page * PAGE_SIZE);
  const mobileClass = mobileColumns >= 3 ? "grid-cols-3" : "grid-cols-2";
  return (
    <div className="grid grid-cols-[repeat(auto-fit,minmax(150px,1fr))] gap-3 pb-24 sm:gap-5 lg:grid-cols-[repeat(auto-fit,minmax(200px,1fr))]">
      {slice.map((c) => (
        <CharacterCard
          key={c.id}
          char={c}
          onOpen={onOpen}
          onFacet={onFacet}
          onUseInSim={onUseInSim}
          highlight={highlightId === c.id}
        />
      ))}
      {!slice.length && <div className="text-lg font-black text-white">No characters match your filters… yet.</div>}
    </div>
  );
}

/** -------------------- Battle Arena++ -------------------- */
function scoreCharacter(c) {
  const base = (c.powers || []).reduce((s, p) => s + (isFinite(p.level) ? p.level : 0), 0);
  const elite = (c.tags || []).some((t) => /leader|legend|mythic|prime/i.test(t)) ? 3 : 0;
  const eraMod = /old gods|ancient/i.test(c.era || "") ? 1.07 : 1;
  const origin = powerOriginProfile(c);
  const withBias = (base + elite) * origin.multiplier * eraMod;
  return Math.round(withBias);
}
function rngLuck(max) {
  const r = (Math.random() * 2 - 1) * 0.2 * max; // ±20%
  return Math.round(r);
}
function powerOriginProfile(c) {
  const text = [
    (c.tags || []).join(" "),
    (c.alias || []).join(" "),
    c.longDesc || "",
    c.shortDesc || "",
  ].join(" ").toLowerCase();
  // crude but effective class detection
  const isGod = /(god|goddess|deity|divine|celestial|primordial)/i.test(text) || /old gods|ancient gods/i.test(c.era || "");
  const isAlien = /(alien|extraterrestrial|offworld|cosmic)/i.test(text);
  const isMythic = /(demon|spirit|ethereal|eldritch|angel)/i.test(text);
  const isMeta = /(meta|mutant|enhanced|super soldier|augment)/i.test(text) || (c.powers || []).some((p) => p.level >= 7);
  if (isGod) return { label: "Divine", multiplier: 1.6 };
  if (isAlien) return { label: "Alien", multiplier: 1.28 };
  if (isMythic) return { label: "Mythic", multiplier: 1.24 };
  if (isMeta) return { label: "Enhanced", multiplier: 1.14 };
  if (/human|civilian/.test(text)) return { label: "Human", multiplier: 1.0 };
  return { label: "Legend", multiplier: 1.08 };
}

function duel(c1, c2) {
  const s1 = scoreCharacter(c1);
  const s2 = scoreCharacter(c2);
  const origin1 = powerOriginProfile(c1);
  const origin2 = powerOriginProfile(c2);
  const maxBase = Math.max(s1, s2) || 1;
  const swings = 3;
  let h1 = 100;
  let h2 = 100;
  const logs = [];
  for (let i = 0; i < swings; i += 1) {
    const luck1 = rngLuck(maxBase);
    const luck2 = rngLuck(maxBase);
    const offensive1 = s1 + luck1;
    const offensive2 = s2 + luck2;
    const shield1 = s1 * 0.35;
    const shield2 = s2 * 0.35;
    const delta1 = Math.max(0, offensive1 - shield2);
    const delta2 = Math.max(0, offensive2 - shield1);
    const combined = Math.max(1, delta1 + delta2);
    const dmg1 = Math.round((delta1 / combined) * 48);
    const dmg2 = Math.round((delta2 / combined) * 48);
    h2 = Math.max(0, h2 - dmg1);
    h1 = Math.max(0, h1 - dmg2);
    logs.push({
      swing: i + 1,
      luck1,
      luck2,
      offensive1,
      offensive2,
      dmg1,
      dmg2,
      h1,
      h2,
    });
  }
  let winner;
  if (h1 === h2) {
    winner = s1 === s2 ? (Math.random() > 0.5 ? c1 : c2) : s1 > s2 ? c1 : c2;
  } else {
    winner = h1 > h2 ? c1 : c2;
  }
  const loser = winner === c1 ? c2 : c1;
  return {
    winner,
    loser,
    h1,
    h2,
    logs,
    breakdown: {
      s1,
      s2,
      origin1,
      origin2,
    },
  };
}

function computeBattleTimeline(charA, charB) {
  const summary = duel(charA, charB);
  const timeline = summary.logs.map((phase) => ({
    round: phase.swing,
    strikeA: Math.round(phase.offensive1),
    strikeB: Math.round(phase.offensive2),
    luckA: phase.luck1,
    luckB: phase.luck2,
    damageToB: phase.dmg1,
    damageToA: phase.dmg2,
    healthA: phase.h1,
    healthB: phase.h2,
  }));

  return {
    timeline,
    winner: summary.winner,
    loser: summary.loser,
    finalScoreA: summary.breakdown.s1,
    finalScoreB: summary.breakdown.s2,
    finalHealthA: summary.h1,
    finalHealthB: summary.h2,
    breakdown: summary.breakdown,
  };
}

function ArenaCard({ char, position, onRelease, onOpen, health, isWinner, showX }) {
  if (!char) {
    return (
      <div className="flex min-h-[280px] items-center justify-center rounded-3xl border-2 border-dashed border-slate-500/60 bg-slate-900/40 p-6 text-center text-sm font-bold text-slate-400">
        Choose combatant {position}
      </div>
    );
  }
  const [expanded, setExpanded] = useState(false);
  const healthGradient = health > 60 ? "from-emerald-300 to-emerald-500" : health > 30 ? "from-amber-300 to-amber-500" : "from-rose-400 to-red-500";
  const powers = char.powers || [];
  const visiblePowers = expanded ? powers : powers.slice(0, 4);
  const hasMorePowers = powers.length > 4;
  const topLocations = (char.locations || []).slice(0, 2);
  const topFactions = (char.faction || []).slice(0, 2);
  const topTags = (char.tags || []).slice(0, 3);
  const confettiPieces = useMemo(
    () =>
      Array.from({ length: 16 }).map((_, index) => ({
        id: `${char.id}-confetti-${index}`,
        delay: index * 0.05,
        left: Math.random() * 100,
        duration: 1.2 + Math.random() * 0.6,
        color: `hsl(${Math.floor(Math.random() * 360)}, 82%, ${60 + Math.random() * 20}%)`,
      })),
    [char.id]
  );
  return (
    <motion.div
      layout
      className={cx(
        "relative h-full rounded-3xl border border-slate-700 bg-slate-950/90 p-3 text-left text-slate-100 shadow-[0_25px_80px_rgba(6,7,12,0.65)] sm:p-5",
        isWinner ? "ring-4 ring-emerald-400 scale-[1.02]" : "",
        showX ? "ring-2 ring-red-500" : ""
      )}
      animate={isWinner ? { scale: [1, 1.03, 1], boxShadow: "0 30px 80px rgba(16,185,129,0.35)" } : {}}
      transition={{ type: "spring", stiffness: 220, damping: 18 }}
    >
      <AnimatePresence>
        {isWinner && (
          <motion.div
            key="confetti"
            className="pointer-events-none absolute inset-0 z-10 overflow-hidden"
            initial={{ opacity: 0 }}
            animate={{ opacity: 1 }}
            exit={{ opacity: 0 }}
            transition={{ duration: 0.3 }}
          >
            {confettiPieces.map((piece) => (
              <motion.span
                key={piece.id}
                className="absolute h-1 w-6 rounded-full"
                style={{
                  background: piece.color,
                  left: `${piece.left}%`,
                }}
                initial={{ top: "-10%", opacity: 0, rotate: 0 }}
                animate={{ top: "110%", opacity: [0, 1, 0], rotate: [0, 360, 720] }}
                transition={{ duration: piece.duration, delay: piece.delay, ease: "easeOut" }}
              />
            ))}
          </motion.div>
        )}
      </AnimatePresence>
      {showX && (
        <motion.div
          className="pointer-events-none absolute inset-0 z-20 flex items-center justify-center text-6xl font-black text-red-500"
          initial={{ opacity: 0 }}
          animate={{ opacity: [0, 1, 0] }}
          transition={{ duration: 1.5, repeat: 1 }}
        >
          X
        </motion.div>
      )}
      <div className="flex flex-wrap items-center justify-between gap-2 text-[9px] sm:text-xs">
        <Badge className="bg-slate-800/80 px-3 py-1 text-[9px] uppercase tracking-[0.3em] text-slate-200">Combatant {position}</Badge>
        <div className="flex items-center gap-2">
          <Button
            variant="ghost"
            size="sm"
            className="h-9 px-3 text-[9px] sm:h-auto sm:text-[11px]"
            onClick={() => onOpen(char)}
            aria-label="View combatant details"
          >
            <span className="hidden sm:inline">Details</span>
            <ArrowRight className="h-3.5 w-3.5 sm:hidden" />
          </Button>
          <Button
            variant="outline"
            size="sm"
            className="h-9 px-3 text-[9px] sm:h-auto sm:text-[11px]"
            onClick={() => onRelease(char.id)}
            aria-label="Remove combatant"
          >
            <X className="mr-0 h-3.5 w-3.5 sm:mr-2" />
            <span className="hidden sm:inline">Release</span>
          </Button>
        </div>
      </div>
      <div className="mt-3 flex flex-col items-center gap-2 text-center sm:hidden">
        <Insignia label={char.name} size={56} />
        <div className="text-base font-black text-white">{char.name}</div>
      </div>
      <button onClick={() => onOpen(char)} className="mt-3 block w-full text-left">
        <div className="text-[9px] font-bold uppercase tracking-wide text-slate-400 sm:text-xs">Health</div>
        <div className="mt-1 h-3 w-full overflow-hidden rounded-full bg-slate-800">
          <motion.div
            key={health}
            initial={{ width: 0 }}
            animate={{ width: `${Math.max(0, health)}%` }}
            transition={{ duration: 0.6, ease: "easeOut" }}
            className={cx("h-full bg-gradient-to-r", healthGradient)}
          />
        </div>
      </button>
      <div className="mt-4 flex flex-col gap-3 sm:flex-row sm:items-start sm:gap-4">
        <ImageSafe
          src={char.cover || char.gallery[0]}
          alt={char.name}
          fallbackLabel={char.name}
          className="hidden h-24 w-24 rounded-2xl border border-slate-700 object-cover sm:block sm:h-32 sm:w-32"
        />
        <div className="flex-1 space-y-3 text-[10px] sm:text-xs">
          <div className="hidden text-lg font-black text-white sm:block sm:text-xl">{char.name}</div>
          <div className="grid grid-cols-2 gap-2">
            {char.gender && (
              <div>
                <div className="text-[9px] font-bold uppercase tracking-wide text-slate-400 sm:text-[10px]">Gender</div>
                <div className="text-xs font-extrabold text-white sm:text-sm">{char.gender}</div>
              </div>
            )}
            {char.alignment && (
              <div>
                <div className="text-[9px] font-bold uppercase tracking-wide text-slate-400 sm:text-[10px]">Alignment</div>
                <div className="text-xs font-extrabold text-white sm:text-sm">{char.alignment}</div>
              </div>
            )}
            {char.status && (
              <div>
                <div className="text-[9px] font-bold uppercase tracking-wide text-slate-400 sm:text-[10px]">Status</div>
                <div className="text-xs font-extrabold text-white sm:text-sm">{char.status}</div>
              </div>
            )}
            {char.era && (
              <div>
                <div className="text-[9px] font-bold uppercase tracking-wide text-slate-400 sm:text-[10px]">Era</div>
                <div className="text-xs font-extrabold text-white sm:text-sm">{char.era}</div>
              </div>
            )}
          </div>
          {!!topLocations.length && (
            <div>
              <div className="text-[9px] font-bold uppercase tracking-wide text-slate-400 sm:text-[10px]">Locations</div>
              <div className="flex flex-wrap gap-1">
                {topLocations.map((loc) => (
                  <span key={loc} className="rounded-full bg-slate-800/80 px-2 py-1 text-[9px] font-bold uppercase tracking-wide text-white sm:text-[10px]">
                    {loc}
                  </span>
                ))}
              </div>
            </div>
          )}
          {!!topFactions.length && (
            <div>
              <div className="text-[9px] font-bold uppercase tracking-wide text-slate-400 sm:text-[10px]">Factions</div>
              <div className="flex flex-wrap gap-1">
                {topFactions.map((faction) => (
                  <span key={faction} className="rounded-full bg-slate-800/80 px-2 py-1 text-[9px] font-bold uppercase tracking-wide text-white sm:text-[10px]">
                    {faction}
                  </span>
                ))}
              </div>
            </div>
          )}
          {!!topTags.length && (
            <div>
              <div className="text-[9px] font-bold uppercase tracking-wide text-slate-400 sm:text-[10px]">Tags</div>
              <div className="flex flex-wrap gap-1">
                {topTags.map((tag) => (
                  <span key={tag} className="rounded-full bg-slate-800/80 px-2 py-1 text-[9px] font-bold uppercase tracking-wide text-white sm:text-[10px]">
                    {tag}
                  </span>
                ))}
              </div>
            </div>
          )}
        </div>
      </div>
      <div className="mt-4 space-y-2">
        {visiblePowers.map((power) => (
          <div key={power.name}>
            <div className="mb-1 flex items-center justify-between text-[10px] font-bold text-slate-200 sm:text-xs">
              <span className="truncate pr-2">{power.name}</span>
              <span>{power.level}/10</span>
            </div>
            <PowerMeter level={power.level} accent="crimson" />
          </div>
        ))}
        {hasMorePowers && (
          <button
            type="button"
            onClick={() => setExpanded((state) => !state)}
            className="w-full rounded-full border border-slate-700/70 bg-slate-900/80 px-3 py-1.5 text-[10px] font-bold uppercase tracking-wide text-slate-200 transition hover:bg-slate-800"
          >
            {expanded ? "Hide extended powers" : `Reveal all ${powers.length} powers`}
          </button>
        )}
      </div>
      {!!(char.stories || []).length && (
        <div className="mt-4">
          <div className="text-[9px] font-bold uppercase tracking-wide text-slate-400 sm:text-[10px]">Stories</div>
          <div className="mt-1 flex flex-wrap gap-1.5 text-[10px] font-semibold text-slate-300 sm:text-[11px]">
            {(char.stories || []).map((story) => (
              <span key={story} className="rounded-full bg-slate-800/60 px-2 py-1">
                {story}
              </span>
            ))}
          </div>
        </div>
      )}
    </motion.div>
  );
}

const swordVariants = {
  idle: { rotate: 0, scale: 1, filter: "drop-shadow(0 0 0 rgba(255,255,255,0))" },
  charging: { rotate: [0, -5, 5, -8, 8, 0], scale: 1.05, filter: "drop-shadow(0 0 25px rgba(249,250,139,0.9))" },
  swing: { rotate: [0, -25, 25, -18, 18, 0], scale: 1.1, filter: "drop-shadow(0 0 35px rgba(255,255,255,0.9))" },
  explode: { rotate: [0, -15, 15, 0], scale: [1, 1.2, 0.9, 1], filter: "drop-shadow(0 0 45px rgba(255,196,12,1))" },
};

function BattleArena({ characters, slots, setSlots, onOpenCharacter, pulseKey }) {
  const left = characters.find((item) => item.id === slots.left) || null;
  const right = characters.find((item) => item.id === slots.right) || null;
  const [battleState, setBattleState] = useState("idle");
  const [timeline, setTimeline] = useState([]);
  const [result, setResult] = useState(null);
  const [health, setHealth] = useState({ left: 100, right: 100 });
  const [showX, setShowX] = useState(null);
  const [arenaPulse, setArenaPulse] = useState(false);

  useEffect(() => {
    if (!pulseKey) return;
    setArenaPulse(true);
    const timer = setTimeout(() => setArenaPulse(false), 700);
    return () => clearTimeout(timer);
  }, [pulseKey]);

  useEffect(() => {
    setBattleState("idle");
    setTimeline([]);
    setResult(null);
    setHealth({ left: 100, right: 100 });
    setShowX(null);
  }, [left?.id, right?.id]);

  const release = (id) => {
    setSlots((prev) => ({
      left: prev.left === id ? null : prev.left,
      right: prev.right === id ? null : prev.right,
    }));
    setShowX(null);
  };

  const delay = (ms) => new Promise((resolve) => setTimeout(resolve, ms));

  const runBattle = async () => {
    if (!left || !right || left.id === right.id) return;
    const computed = computeBattleTimeline(left, right);
    setBattleState("charging");
    setResult(null);
    setTimeline([]);
    setHealth({ left: 100, right: 100 });
    setShowX(null);
    for (const phase of computed.timeline) {
      setBattleState("swing");
      setTimeline((prev) => [...prev, phase]);
      setHealth({ left: phase.healthA, right: phase.healthB });
      // eslint-disable-next-line no-await-in-loop
      await delay(650);
    }
    setBattleState("explode");
    await delay(450);
    setBattleState("idle");
    setResult(computed);
    setShowX(computed.loser.id);
    setTimeout(() => setShowX(null), 2200);
  };

  const runRandom = () => {
    if (characters.length < 2) return;
    const rng = seededRandom(`arena|${Date.now()}`);
    const shuffled = [...characters].sort(() => rng() - 0.5);
    const first = shuffled[0];
    const second = shuffled.find((char) => char.id !== first.id) || shuffled[1];
    setSlots({ left: first?.id || null, right: second?.id || null });
  };

  const reset = () => {
    setSlots({ left: null, right: null });
    setTimeline([]);
    setResult(null);
    setHealth({ left: 100, right: 100 });
    setBattleState("idle");
    setShowX(null);
  };

  return (
    <motion.div
      layout
      animate={arenaPulse ? { scale: [1, 1.02, 0.99, 1.01, 1], boxShadow: "0 30px 100px rgba(15,23,42,0.55)" } : {}}
      transition={{ type: "spring", stiffness: 200, damping: 18 }}
    >
      <Card className="border border-white/10 bg-[#090b1a]/95 text-slate-100 shadow-[0_40px_120px_rgba(5,8,20,0.65)]">
        <CardHeader className="border-b border-white/10 pb-4">
          <div className="flex flex-wrap items-center gap-3">
            <CardTitle className="flex items-center gap-2 text-2xl font-extrabold text-white">
              <Swords /> Battle Arena
            </CardTitle>
            <Badge className="bg-slate-800/70 text-slate-300">Luck recalculates every round</Badge>
            <div className="ml-auto flex items-center gap-3 text-xs font-semibold text-slate-300">
              <span>Humans must earn their victories — gods begin ahead.</span>
            </div>
          </div>
        </CardHeader>
        <CardContent className="space-y-6">
          <div className="grid grid-cols-2 gap-4 lg:auto-rows-min lg:grid-cols-[minmax(0,1fr)_auto_minmax(0,1fr)]">
            <div className="col-span-1 min-w-0 lg:col-span-1 lg:col-start-1 lg:row-start-1">
              <ArenaCard
                char={left}
                position="A"
                onRelease={release}
                onOpen={onOpenCharacter}
                health={health.left}
                isWinner={result?.winner?.id === left?.id}
                showX={showX === left?.id}
              />
            </div>
            <div className="col-span-1 order-2 min-w-0 lg:order-none lg:col-span-1 lg:col-start-3 lg:row-start-1">
              <ArenaCard
                char={right}
                position="B"
                onRelease={release}
                onOpen={onOpenCharacter}
                health={health.right}
                isWinner={result?.winner?.id === right?.id}
                showX={showX === right?.id}
              />
            </div>
            <div className="order-3 col-span-2 flex flex-col items-center justify-center gap-3 rounded-3xl border border-slate-800/60 bg-[#0f1329]/80 p-4 text-center lg:order-none lg:col-span-1 lg:col-start-2 lg:row-start-1 lg:row-end-2 lg:self-stretch lg:justify-self-center lg:p-5">
              <motion.button
                type="button"
                onClick={runBattle}
                animate={battleState}
                variants={swordVariants}
                transition={{ duration: 0.9, ease: "easeInOut" }}
                whileHover={{ scale: 1.08 }}
                whileTap={{ scale: 0.92 }}
                className="rounded-full bg-gradient-to-br from-amber-200 via-amber-400 to-rose-300 p-4 text-slate-900 shadow-[0_0_60px_rgba(251,191,36,0.45)] focus:outline-none"
                aria-label="Initiate duel"
              >
                <Swords className="h-10 w-10" />
              </motion.button>
              <div className="flex flex-col gap-2 text-[10px] font-bold text-slate-200 sm:text-xs">
                <Button variant="gradient" size="sm" onClick={runBattle} className="text-[10px] sm:text-[11px]">
                  Fight
                </Button>
                <Button variant="outline" size="sm" onClick={runRandom} className="text-[10px] sm:text-[11px]">
                  Random Duel
                </Button>
                <Button variant="destructive" size="sm" onClick={reset} className="text-[10px] sm:text-[11px]">
                  Reset Arena
                </Button>
                <span className="text-[10px] font-semibold uppercase tracking-[0.3em] text-slate-400">
                  Tap combatants to view dossiers
                </span>
              </div>
            </div>
          </div>
          {timeline.length > 0 && (
            <div className="rounded-2xl border border-white/10 bg-[#0f1329]/80 p-4 text-xs backdrop-blur">
              <div className="mb-2 text-sm font-black uppercase tracking-wide text-slate-200">Battle Flow</div>
              <div className="grid gap-3 sm:grid-cols-2 md:grid-cols-3">
                {timeline.map((phase) => (
                  <div key={phase.round} className="rounded-xl border border-white/10 bg-[#141a38]/80 p-3 text-slate-200">
                    <div className="text-[11px] font-bold uppercase tracking-wide text-slate-400">Round {phase.round}</div>
                    <div className="mt-2 space-y-1">
                      <div>A Strike: {phase.strikeA}</div>
                      <div>A Luck: {phase.luckA}</div>
                      <div>A Health: {phase.healthA}%</div>
                      <div className="pt-1">B Strike: {phase.strikeB}</div>
                      <div>B Luck: {phase.luckB}</div>
                      <div>B Health: {phase.healthB}%</div>
                    </div>
                  </div>
                ))}
              </div>
            </div>
          )}
          {result && (
            <div className="rounded-2xl border border-white/10 bg-[#0d1126] px-4 py-5 text-center">
              <div className="text-xs font-bold uppercase tracking-wide text-slate-500">Winner</div>
              <div className="mt-2 rounded-xl bg-slate-900 px-4 py-3 text-lg font-black text-slate-100">
                {result.winner.name}
              </div>
              <div className="mt-2 text-xs text-slate-400">
                Final totals — {left?.name}: {result.finalScoreA} • {right?.name}: {result.finalScoreB}
              </div>
            </div>
          )}
        </CardContent>
      </Card>
    </motion.div>
  );
}

function SidebarFilters({ data, filters, setFilters, combineAND, setCombineAND, onClear }) {
  const uniq = (arr) => Array.from(new Set(arr)).filter(Boolean).sort((a, b) => a.localeCompare(b));
  const genders = useMemo(() => uniq(data.map((item) => item.gender || "")), [data]);
  const alignments = useMemo(() => uniq(data.map((item) => item.alignment || "")), [data]);
  const locations = useMemo(() => uniq(data.flatMap((item) => item.locations || [])), [data]);
  const factions = useMemo(() => uniq(data.flatMap((item) => item.faction || [])), [data]);
  const eras = useMemo(() => uniq(data.map((item) => item.era || "")), [data]);
  const tags = useMemo(() => uniq(data.flatMap((item) => item.tags || [])), [data]);
  const statuses = useMemo(() => uniq(data.map((item) => item.status || "")), [data]);
  const stories = useMemo(() => uniq(data.flatMap((item) => item.stories || [])), [data]);
  const powers = useMemo(() => uniq(data.flatMap((item) => (item.powers || []).map((p) => p.name))), [data]);

  const toggle = (key, value, single = false) => {
    setFilters((prev) => {
      const next = { ...prev };
      if (single) {
        next[key] = next[key] === value ? undefined : value;
        return next;
      }
      const set = new Set([...(next[key] || [])]);
      set.has(value) ? set.delete(value) : set.add(value);
      next[key] = Array.from(set);
      return next;
    });
  };
  const blendTooltipId = useId();

  return (
    <div className="space-y-6 p-5 text-white">
      <div className="flex items-center justify-between">
        <div className="flex items-center gap-2 text-sm font-extrabold uppercase tracking-wide">
          <Filter className="text-amber-300" /> Filters
        </div>
        <div className="flex items-center gap-2 text-xs">
          <span className="font-bold uppercase tracking-wide">Mode</span>
          <Badge className="bg-white/10 text-white/80">{combineAND ? "AND" : "Blend"}</Badge>
          <Switch checked={combineAND} onCheckedChange={setCombineAND} aria-describedby={blendTooltipId} />
        </div>
      </div>
      <p id={blendTooltipId} className="rounded-xl border border-white/10 bg-white/5 px-3 py-2 text-[11px] font-semibold leading-relaxed text-white/70">
        Blend finds legends that match any of your selections. Switch to AND for precise dossiers that match every chosen filter.
      </p>
      <Button variant="destructive" className="w-full" onClick={onClear}>
        Clear all
      </Button>
      <FilterSection
        title="Gender / Sex"
        values={genders}
        keyName="gender"
        single
        activeValues={filters.gender}
        onToggle={(value) => toggle("gender", value, true)}
      />
      <FilterSection
        title="Alignment"
        values={alignments}
        keyName="alignment"
        single
        activeValues={filters.alignment}
        onToggle={(value) => toggle("alignment", value, true)}
      />
      <FilterSection
        title="Era"
        values={eras}
        keyName="era"
        activeValues={filters.era || []}
        onToggle={(value) => toggle("era", value)}
      />
      <FilterSection
        title="Locations"
        values={locations}
        keyName="locations"
        activeValues={filters.locations || []}
        onToggle={(value) => toggle("locations", value)}
      />
      <FilterSection
        title="Faction / Team"
        values={factions}
        keyName="faction"
        activeValues={filters.faction || []}
        onToggle={(value) => toggle("faction", value)}
      />
      <FilterSection
        title="Powers"
        values={powers}
        keyName="powers"
        activeValues={filters.powers || []}
        onToggle={(value) => toggle("powers", value)}
      />
      <FilterSection
        title="Tags"
        values={tags}
        keyName="tags"
        activeValues={filters.tags || []}
        onToggle={(value) => toggle("tags", value)}
      />
      <FilterSection
        title="Status"
        values={statuses}
        keyName="status"
        activeValues={filters.status || []}
        onToggle={(value) => toggle("status", value)}
      />
      <FilterSection
        title="Stories"
        values={stories}
        keyName="stories"
        activeValues={filters.stories || []}
        onToggle={(value) => toggle("stories", value)}
      />
    </div>
  );
}

function ScrollShortcuts() {
  const [showTop, setShowTop] = useState(false);
  const [showBottom, setShowBottom] = useState(false);

  useEffect(() => {
    const handler = () => {
      const { scrollTop, scrollHeight, clientHeight } = document.documentElement;
      setShowTop(scrollTop > 240);
      setShowBottom(scrollTop + clientHeight < scrollHeight - 240);
    };
    handler();
    window.addEventListener("scroll", handler, { passive: true });
    return () => window.removeEventListener("scroll", handler);
  }, []);

  return (
    <>
      <AnimatePresence>
        {showTop && (
          <motion.button
            key="scroll-top"
            type="button"
            onClick={() => window.scrollTo({ top: 0, behavior: "smooth" })}
            initial={{ opacity: 0, y: 24 }}
            animate={{ opacity: 1, y: 0 }}
            exit={{ opacity: 0, y: 24 }}
            whileHover={{ scale: 1.08, rotate: [-2, 2, 0] }}
            whileTap={{ scale: 0.92, rotate: 0 }}
            transition={{ duration: 0.35 }}
            className="fixed bottom-5 right-5 z-40 rounded-full border border-amber-300/60 bg-black/80 p-3 text-white shadow-xl"
            aria-label="Back to top"
          >
            <ArrowUp className="h-4 w-4" />
          </motion.button>
        )}
      </AnimatePresence>
      <AnimatePresence>
        {showBottom && (
          <motion.button
            key="scroll-bottom"
            type="button"
            onClick={() => window.scrollTo({ top: document.documentElement.scrollHeight, behavior: "smooth" })}
            initial={{ opacity: 0, y: 24 }}
            animate={{ opacity: 1, y: 0 }}
            exit={{ opacity: 0, y: 24 }}
            whileHover={{ scale: 1.08, rotate: [2, -2, 0] }}
            whileTap={{ scale: 0.92, rotate: 0 }}
            transition={{ duration: 0.35 }}
            className="fixed bottom-5 right-20 z-40 rounded-full border border-white/30 bg-black/80 p-3 text-white shadow-xl"
            aria-label="Skip to bottom"
          >
            <ArrowDown className="h-4 w-4" />
          </motion.button>
        )}
      </AnimatePresence>
    </>
  );
}

function FilterDrawer({ open, onClose, children }) {
  const drawerRef = useRef(null);
  const previouslyFocused = useRef(null);
  useEffect(() => {
    if (!open) return undefined;
    const previous = document.body.style.overflow;
    document.body.style.overflow = "hidden";
    return () => {
      document.body.style.overflow = previous;
    };
  }, [open]);
  useEffect(() => {
    if (!open) return undefined;
    previouslyFocused.current = typeof document !== "undefined" ? document.activeElement : null;
    const node = drawerRef.current;
    if (!node) return undefined;
    const focusable = node.querySelectorAll(
      'a[href], button:not([disabled]), textarea, input, select, [tabindex]:not([tabindex="-1"])'
    );
    const first = focusable[0];
    const last = focusable[focusable.length - 1];
    first?.focus();
    const handleKeyDown = (event) => {
      if (event.key === "Escape") {
        event.preventDefault();
        onClose();
      }
      if (event.key === "Tab" && focusable.length) {
        if (event.shiftKey && document.activeElement === first) {
          event.preventDefault();
          last?.focus();
        } else if (!event.shiftKey && document.activeElement === last) {
          event.preventDefault();
          first?.focus();
        }
      }
    };
    document.addEventListener("keydown", handleKeyDown);
    return () => {
      document.removeEventListener("keydown", handleKeyDown);
      previouslyFocused.current && previouslyFocused.current.focus?.();
    };
  }, [open, onClose]);

  return (
    <AnimatePresence>
      {open && (
        <>
          <motion.div
            initial={{ opacity: 0 }}
            animate={{ opacity: 1 }}
            exit={{ opacity: 0 }}
            className="fixed inset-0 z-40 bg-black/70 backdrop-blur-sm"
            onClick={onClose}
          />
          <motion.aside
            ref={drawerRef}
            initial={{ x: "100%" }}
            animate={{ x: 0 }}
            exit={{ x: "100%" }}
            transition={{ type: "spring", stiffness: 200, damping: 26 }}
            className="fixed inset-y-0 right-0 z-50 w-full max-w-md overflow-y-auto border-l border-white/10 bg-[#070a19] shadow-[0_40px_120px_rgba(7,10,25,0.6)]"
            role="dialog"
            aria-modal="true"
            aria-label="Filters"
          >
            <div className="flex items-center justify-between border-b border-white/10 px-5 py-4">
              <div className="text-xs font-bold uppercase tracking-[0.35em] text-white/70">Filters</div>
              <Button variant="ghost" onClick={onClose} className="text-xs font-bold uppercase tracking-wide text-white/80">
                <X size={14} /> Close
              </Button>
            </div>
            <div className="pb-12">{children}</div>
          </motion.aside>
        </>
      )}
    </AnimatePresence>
  );
}


function ToolsBar({
  query,
  onQueryChange,
  sortMode,
  onSortModeChange,
  onOpenFilters,
  onClearFilters,
  onArenaShortcut,
  onSync,
  showArena,
}) {
  const barRef = useRef(null);
  const sentinelRef = useRef(null);
  const [affixed, setAffixed] = useState(false);
  const [barHeight, setBarHeight] = useState(0);
  const [headerOffset, setHeaderOffset] = useState(0);

  useLayoutEffect(() => {
    const measure = () => {
      if (barRef.current) {
        setBarHeight(barRef.current.getBoundingClientRect().height);
      }
      if (typeof window !== "undefined") {
        const header = document.getElementById("lore-header");
        if (header) {
          setHeaderOffset(header.getBoundingClientRect().height);
        }
      }
    };
    measure();
    window.addEventListener("resize", measure);
    return () => window.removeEventListener("resize", measure);
  }, []);

  useEffect(() => {
    if (typeof window === "undefined" || typeof ResizeObserver === "undefined") return undefined;
    const header = document.getElementById("lore-header");
    if (!header) return undefined;
    const observer = new ResizeObserver(() => {
      setHeaderOffset(header.getBoundingClientRect().height);
    });
    observer.observe(header);
    return () => observer.disconnect();
  }, []);

  useEffect(() => {
    if (!sentinelRef.current) return undefined;
    const observer = new IntersectionObserver(
      ([entry]) => {
        setAffixed(!entry.isIntersecting);
      },
      { threshold: 0, rootMargin: "-1px 0px 0px 0px" }
    );
    observer.observe(sentinelRef.current);
    return () => observer.disconnect();
  }, []);

  return (
    <div className="relative">
      <div ref={sentinelRef} aria-hidden="true" className="h-0" />
      {affixed && <div style={{ height: barHeight }} aria-hidden="true" />}
      <div
        className={cx(
          "transition-all duration-200",
          affixed
            ? "fixed inset-x-0 z-40 border-b border-white/10 bg-[#050813]/95 backdrop-blur-xl shadow-[0_12px_40px_rgba(4,8,20,0.45)]"
            : ""
        )}
        style={affixed ? { top: headerOffset } : undefined}
      >
        <div ref={barRef} className="mx-auto max-w-7xl px-3 py-3 sm:px-4">
          <div className="flex flex-wrap items-center gap-2 sm:gap-3">
            <label className="relative flex-1 min-w-[220px] sm:min-w-[260px]" htmlFor="universe-search">
              <span className="sr-only">Search the universe</span>
              <Input
                id="universe-search"
                value={query}
                onChange={(event) => onQueryChange(event.target.value)}
                placeholder="Search characters, powers, locations, tags…"
                className="w-full bg-white/15 pl-10 pr-3 text-sm text-white placeholder:text-white/60"
              />
              <Search className="pointer-events-none absolute left-3 top-1/2 h-4 w-4 -translate-y-1/2 text-white/70" aria-hidden="true" />
            </label>
            <div className="relative w-full min-w-[160px] sm:w-48">
              <span className="sr-only" id="sort-menu-label">
                Sort heroes
              </span>
              <select
                aria-labelledby="sort-menu-label"
                value={sortMode}
                onChange={(event) => onSortModeChange(event.target.value)}
                className="w-full appearance-none rounded-xl border border-white/25 bg-black/70 px-3 py-2 pr-9 text-[11px] font-bold uppercase tracking-wide text-white/85 shadow-inner focus:outline-none focus-visible:ring-2 focus-visible:ring-amber-300 sm:text-xs"
              >
                {SORT_OPTIONS.map((item) => (
                  <option key={item.value} value={item.value} className="bg-black text-white">
                    {item.label}
                  </option>
                ))}
              </select>
              <ArrowDown className="pointer-events-none absolute right-2 top-1/2 h-3.5 w-3.5 -translate-y-1/2 text-white/70" aria-hidden="true" />
            </div>
            <Button
              variant="gradient"
              size="sm"
              onClick={onOpenFilters}
              className="flex-none shadow-[0_15px_40px_rgba(250,204,21,0.3)]"
              aria-label="Open filters"
            >
              <Filter className="h-4 w-4" aria-hidden="true" />
              <span className="hidden sm:inline">Filters</span>
            </Button>
            <Button
              variant="outline"
              size="sm"
              onClick={onClearFilters}
              className="flex-none"
              aria-label="Clear filters"
            >
              <X size={14} aria-hidden="true" />
              <span className="hidden sm:inline">Clear</span>
            </Button>
            <Button
              variant="subtle"
              size="sm"
              onClick={onArenaShortcut}
              className={cx("flex-none", showArena ? "ring-2 ring-amber-300/70" : "")}
              aria-pressed={showArena}
              aria-label={showArena ? "Scroll to arena" : "Open arena"}
            >
              <Swords size={14} aria-hidden="true" />
              <span className="hidden sm:inline">Arena</span>
            </Button>
            <Button
              variant="dark"
              size="sm"
              onClick={onSync}
              className="flex-none"
              aria-label="Sync universe"
            >
              <RefreshCcw size={14} aria-hidden="true" />
              <span className="hidden sm:inline">Sync</span>
            </Button>
          </div>
        </div>
      </div>
    </div>
  );
}


function groupByInitial(values) {
  return values.reduce((acc, value) => {
    const initial = value?.[0]?.toUpperCase() || "#";
    if (!acc[initial]) acc[initial] = [];
    acc[initial].push(value);
    return acc;
  }, {});
}

function FilterSection({ title, values, keyName, single, activeValues, onToggle }) {
  const [term, setTerm] = useState("");
  const [openGroups, setOpenGroups] = useState(new Set());

  const filteredGroups = useMemo(() => {
    const filtered = term
      ? values.filter((value) => value.toLowerCase().includes(term.toLowerCase()))
      : values;
    const grouped = Object.entries(groupByInitial(filtered));
    return grouped.sort((a, b) => a[0].localeCompare(b[0]));
  }, [term, values]);

  useEffect(() => {
    const defaults = new Set(filteredGroups.slice(0, 3).map(([letter]) => letter));
    setOpenGroups(defaults);
  }, [filteredGroups]);

  const handleToggle = useCallback((letter, open) => {
    setOpenGroups((prev) => {
      const next = new Set(prev);
      if (open) {
        next.add(letter);
      } else {
        next.delete(letter);
      }
      return next;
    });
  }, []);

  const currentValues = single ? (activeValues ? [activeValues] : []) : activeValues || [];

  return (
    <div className="space-y-2">
      <div className="flex items-center justify-between gap-3">
        <div className="text-xs font-extrabold uppercase tracking-wide text-white/75">{title}</div>
        <label className="relative hidden min-w-[160px] sm:block">
          <span className="sr-only">Search {title}</span>
          <input
            value={term}
            onChange={(event) => setTerm(event.target.value)}
            className="w-full rounded-lg border border-white/20 bg-black/40 px-3 py-1.5 text-xs font-semibold text-white placeholder:text-white/50 focus:outline-none focus-visible:ring-2 focus-visible:ring-amber-300"
            placeholder="Filter"
            type="text"
          />
          <Search className="pointer-events-none absolute right-2 top-1/2 h-3.5 w-3.5 -translate-y-1/2 text-white/60" aria-hidden="true" />
        </label>
      </div>
      <label className="relative sm:hidden">
        <span className="sr-only">Search {title}</span>
        <input
          value={term}
          onChange={(event) => setTerm(event.target.value)}
          className="w-full rounded-lg border border-white/20 bg-black/40 px-3 py-2 text-xs font-semibold text-white placeholder:text-white/50 focus:outline-none focus-visible:ring-2 focus-visible:ring-amber-300"
          placeholder={`Find ${title.toLowerCase()}`}
          type="text"
        />
        <Search className="pointer-events-none absolute right-2 top-1/2 h-3.5 w-3.5 -translate-y-1/2 text-white/60" aria-hidden="true" />
      </label>
      <div className="space-y-1.5">
        {filteredGroups.map(([letter, items]) => (
          <details
            key={`${keyName}-${letter}`}
            open={openGroups.has(letter)}
            onToggle={(event) => handleToggle(letter, event.target.open)}
            className="group rounded-xl border border-white/10 bg-white/5 p-3"
          >
            <summary className="flex cursor-pointer items-center justify-between text-[11px] font-bold uppercase tracking-[0.35em] text-white/70 focus-visible:outline focus-visible:outline-2 focus-visible:outline-amber-300">
              <span>{letter}</span>
              <ChevronDown className="h-3 w-3 transition group-open:rotate-180" aria-hidden="true" />
            </summary>
            <div className="mt-2 flex max-h-40 flex-wrap gap-2 overflow-auto pr-1">
              {items.map((value) => (
                <FacetChip
                  key={value}
                  active={currentValues.includes(value)}
                  onClick={() => onToggle(value)}
                >
                  {value}
                </FacetChip>
              ))}
            </div>
          </details>
        ))}
        {!filteredGroups.length && (
          <p className="rounded-lg border border-white/10 bg-white/5 px-3 py-2 text-[11px] font-semibold uppercase tracking-wide text-white/60">
            No matches
          </p>
        )}
      </div>
    </div>
  );
}

function HeroSection({ featured, onOpenFilters, onScrollToCharacters, onOpenCharacter, onFacet }) {
  const isCompact = useMediaQuery("(max-width: 640px)");
  const slides = useMemo(() => {
    const base = [
      { key: "intro", label: "Menelek Makonnen Presents", data: { title: "The Loremaker Universe", blurb: "Author Menelek Makonnen opens the living universe — an ever-growing nexus of characters, factions, and cosmic forces awaiting your exploration." } },
      { key: "character", label: "Featured Character", data: featured?.character },
      { key: "faction", label: "Featured Faction", data: featured?.faction },
      { key: "location", label: "Featured Location", data: featured?.location },
      { key: "power", label: "Featured Power", data: featured?.power },
    ];
    return base.filter((slide) => slide.key === "intro" || slide.data);
  }, [featured?.character, featured?.faction, featured?.location, featured?.power]);
  const [index, setIndex] = useState(0);
  const [direction, setDirection] = useState(1);
  const autoPlayed = useRef(false);

  useEffect(() => {
    setIndex(0);
    autoPlayed.current = false;
  }, [featured?.character?.id, featured?.faction?.name, featured?.location?.name, featured?.power?.name]);

  useEffect(() => {
    if (slides.length <= 1 || autoPlayed.current) return undefined;
    const timer = setTimeout(() => {
      setDirection(1);
      setIndex((prev) => (prev + 1) % slides.length);
      autoPlayed.current = true;
    }, 3600);
    return () => clearTimeout(timer);
  }, [slides.length]);

  const current = slides[index] || slides[0];

  const goPrev = () => {
    setDirection(-1);
    setIndex((prev) => (prev - 1 + slides.length) % slides.length);
  };

  const goNext = () => {
    setDirection(1);
    setIndex((prev) => (prev + 1) % slides.length);
  };

  const renderCharacter = (slide) => {
    const char = slide.data;
    if (!char) {
      return (
        <div className="flex h-full flex-col justify-center gap-4 rounded-[32px] border border-white/15 bg-black/50 p-8 text-white">
          <div className="text-xs font-bold uppercase tracking-[0.35em] text-white/60">Featured Character</div>
          <p className="text-base font-semibold text-white/70 sm:text-lg">Loading today’s legend…</p>
        </div>
      );
    }
    const images = [char.cover, ...(char.gallery || [])].filter(Boolean);
    const heroImage = images[0];
    const accentImages = images.slice(1, 3);
    const topPowers = [...(char.powers || [])]
      .sort((a, b) => (Number(b.level) || 0) - (Number(a.level) || 0))
      .slice(0, 3);
    const openProfile = () => onOpenCharacter?.(char);
    const handleFacetClick = (event, payload) => {
      event.stopPropagation();
      if (payload?.value) onFacet?.(payload);
      openProfile();
    };
    return (
      <div
        role="button"
        tabIndex={0}
        onClick={openProfile}
        onKeyDown={(event) => {
          if (event.key === "Enter" || event.key === " ") {
            event.preventDefault();
            openProfile();
          }
        }}
        className="relative flex h-full flex-col justify-between overflow-hidden rounded-[32px] border border-white/15 bg-black/60 p-8 text-white lg:flex-row"
      >
        {heroImage && (
          <motion.div
            className="absolute inset-0"
            initial={{ scale: 1.05, opacity: 0.6 }}
            animate={{ scale: 1.12, opacity: 0.85 }}
            transition={{ duration: 18, repeat: Infinity, repeatType: "reverse", ease: "easeInOut" }}
            style={{
              backgroundImage: `url(${heroImage})`,
              backgroundSize: "cover",
              backgroundPosition: "center",
              filter: "saturate(1.15) brightness(0.9)",
            }}
          />
        )}
        <div className="absolute inset-0 bg-gradient-to-br from-black/85 via-black/70 to-indigo-900/70" />
        <div className="relative z-10 flex-1 space-y-5 pr-0 sm:pr-8">
          <Badge className="bg-white/15 text-white/85">{slide.label}</Badge>
          <h2 className="text-3xl font-black leading-tight tracking-tight text-balance sm:text-5xl">
            {char.name}
          </h2>
          <p className="text-sm font-semibold text-white/80 sm:text-base lg:text-lg">
            {char.shortDesc || char.longDesc?.slice(0, 220) || "A legend awaits their tale to be told."}
          </p>
          <div className="flex flex-wrap gap-2 text-[11px] sm:text-xs">
            {char.gender && (
              <FacetChip onClick={(event) => handleFacetClick(event, { key: "gender", value: char.gender })}>
                Gender: {char.gender}
              </FacetChip>
            )}
            {(char.faction || []).map((faction) => (
              <FacetChip key={faction} onClick={(event) => handleFacetClick(event, { key: "faction", value: faction })}>
                {faction}
              </FacetChip>
            ))}
<<<<<<< HEAD
          </div>
          <div className="space-y-3">
            <div className="flex items-center gap-2 text-[11px] font-bold uppercase tracking-wide text-white/70 sm:text-xs">
              <Atom size={14} /> Top Powers
            </div>
            <div className="flex flex-wrap gap-2">
              {topPowers.map((power) => (
                <button
                  key={power.name}
                  type="button"
                  onClick={(event) => handleFacetClick(event, { key: "powers", value: power.name })}
                  className="rounded-full bg-white/10 px-3 py-1 text-[11px] font-bold uppercase tracking-wide text-white/90 transition hover:bg-white/20"
                >
                  {power.name} • {power.level}/10
                </button>
              ))}
            </div>
          </div>
        </div>
        <div className="relative z-10 mt-6 flex flex-1 items-end justify-end gap-4 lg:mt-0 lg:flex-col">
          {accentImages.map((src, idx) => (
            <motion.div
              key={src}
              className="relative h-28 w-28 overflow-hidden rounded-2xl border border-white/20 shadow-[0_15px_40px_rgba(9,12,28,0.6)] sm:h-32 sm:w-32"
              initial={{ opacity: 0, y: 20 }}
              animate={{ opacity: 1, y: 0 }}
              transition={{ delay: 0.15 * idx, duration: 0.45 }}
              style={{ backgroundImage: `url(${src})`, backgroundSize: "cover", backgroundPosition: "center" }}
            >
              <div className="absolute inset-0 bg-gradient-to-t from-black/65 to-transparent" />
            </motion.div>
          ))}
          {!accentImages.length && (
            <div className="rounded-2xl border border-dashed border-white/25 bg-black/40 px-4 py-6 text-center text-xs font-semibold text-white/70 sm:text-sm">
              Classified imagery — open dossier
            </div>
          )}
=======
          </div>
          <div className="space-y-3">
            <div className="flex items-center gap-2 text-[11px] font-bold uppercase tracking-wide text-white/70 sm:text-xs">
              <Atom size={14} /> Top Powers
            </div>
            <div className="flex flex-wrap gap-2">
              {topPowers.map((power) => (
                <button
                  key={power.name}
                  type="button"
                  onClick={(event) => handleFacetClick(event, { key: "powers", value: power.name })}
                  className="rounded-full bg-white/10 px-3 py-1 text-[11px] font-bold uppercase tracking-wide text-white/90 transition hover:bg-white/20"
                >
                  {power.name} • {power.level}/10
                </button>
              ))}
            </div>
          </div>
        </div>
        <div className="relative z-10 mt-6 flex flex-1 items-end justify-end gap-4 lg:mt-0 lg:flex-col">
          {accentImages.map((src, idx) => (
            <motion.div
              key={src}
              className="relative h-28 w-28 overflow-hidden rounded-2xl border border-white/20 shadow-[0_15px_40px_rgba(9,12,28,0.6)] sm:h-32 sm:w-32"
              initial={{ opacity: 0, y: 20 }}
              animate={{ opacity: 1, y: 0 }}
              transition={{ delay: 0.15 * idx, duration: 0.45 }}
              style={{ backgroundImage: `url(${src})`, backgroundSize: "cover", backgroundPosition: "center" }}
            >
              <div className="absolute inset-0 bg-gradient-to-t from-black/65 to-transparent" />
            </motion.div>
          ))}
          {!accentImages.length && (
            <div className="rounded-2xl border border-dashed border-white/25 bg-black/40 px-4 py-6 text-center text-xs font-semibold text-white/70 sm:text-sm">
              Classified imagery — open dossier
            </div>
          )}
        </div>
      </div>
    );
  };

  const renderIntro = (slide) => {
    const title = slide.data?.title || "The Loremaker Universe";
    const blurb =
      slide.data?.blurb ||
      "Step beyond the veil into Menelek Makonnen’s ever-expanding universe where every dossier unlocks new connections.";
    const orbits = [
      { inset: "6%", duration: 28, delay: 0, dotClass: "bg-amber-300" },
      { inset: "18%", duration: 34, delay: 0.6, dotClass: "bg-fuchsia-300" },
      { inset: "30%", duration: 40, delay: 1.1, dotClass: "bg-indigo-300" },
    ];
    return (
      <div className="relative flex h-full flex-col overflow-hidden rounded-[32px] border border-white/15 bg-gradient-to-br from-black/70 via-indigo-900/60 to-fuchsia-700/45 p-8 text-white md:p-12">
        <div className="absolute inset-0 bg-[radial-gradient(circle_at_top_left,rgba(255,255,255,0.12),transparent_55%)]" />
        <motion.div
          className="absolute -right-32 top-1/4 h-72 w-72 rounded-full bg-amber-400/20 blur-3xl"
          animate={{ opacity: [0.25, 0.5, 0.28], scale: [1, 1.06, 0.96] }}
          transition={{ duration: 16, repeat: Infinity, ease: "easeInOut" }}
        />
        <div className="relative z-10 grid flex-1 gap-8 lg:grid-cols-[3fr_2fr] lg:items-center">
          <div className="space-y-6">
            <div className="text-xs font-bold uppercase tracking-[0.35em] text-white/70">{slide.label}</div>
            <h2 className="text-3xl font-black leading-tight tracking-tight text-balance sm:text-5xl lg:text-6xl">{title}</h2>
            <p className="max-w-xl text-sm font-semibold text-white/80 sm:text-base lg:text-lg">{blurb}</p>
            <div className="flex flex-wrap gap-3">
              <Button variant="gradient" size="lg" onClick={onScrollToCharacters} className="shadow-[0_18px_48px_rgba(253,230,138,0.35)]">
                Discover the Universe
              </Button>
              <Button variant="outline" size="lg" onClick={onOpenFilters} className="border-white/60 text-white/90 hover:bg-white/10">
                Shape Your Lore Feed
              </Button>
            </div>
            <div className="flex flex-wrap gap-2 text-[11px] font-semibold uppercase tracking-[0.35em] text-white/70 sm:text-xs">
              <span>Daily sync across every device</span>
              <span className="hidden sm:inline">•</span>
              <span>One universe — countless stories</span>
            </div>
          </div>
          <div className="relative flex items-center justify-center">
            <div className="relative h-44 w-44 sm:h-56 sm:w-56">
              <motion.div
                className="absolute inset-0 rounded-full bg-gradient-to-br from-amber-300/25 via-fuchsia-400/20 to-indigo-500/25 blur-3xl"
                animate={{ opacity: [0.2, 0.45, 0.25], scale: [0.95, 1.05, 0.98] }}
                transition={{ duration: 18, repeat: Infinity, ease: "easeInOut" }}
              />
              <motion.div
                className="absolute inset-[12%] rounded-full border border-white/25"
                animate={{ rotate: 360, scale: [1, 1.03, 0.97, 1] }}
                transition={{ duration: 30, repeat: Infinity, ease: "linear" }}
              />
              <motion.div
                className="absolute inset-[28%] rounded-full border border-white/15"
                animate={{ rotate: -360, scale: [1, 0.98, 1.02, 1] }}
                transition={{ duration: 36, repeat: Infinity, ease: "linear" }}
              />
              <div className="absolute inset-[44%] rounded-full border border-white/10" />
              {orbits.map((orbit, index) => (
                <motion.div
                  key={`orbit-${index}`}
                  className="absolute rounded-full"
                  style={{ inset: orbit.inset }}
                  animate={{ rotate: 360 }}
                  transition={{ duration: orbit.duration, repeat: Infinity, ease: "linear", delay: orbit.delay }}
                >
                  <span
                    className={cx(
                      "absolute left-1/2 top-0 h-2 w-2 -translate-x-1/2 rounded-full shadow-[0_0_14px_rgba(244,244,255,0.75)]",
                      orbit.dotClass
                    )}
                  />
                </motion.div>
              ))}
              <motion.span
                className="absolute inset-0 flex items-center justify-center text-xs font-extrabold uppercase tracking-[0.45em] text-white/70"
                animate={{ opacity: [0.6, 1, 0.6], letterSpacing: ["0.45em", "0.5em", "0.45em"] }}
                transition={{ duration: 14, repeat: Infinity, ease: "easeInOut" }}
              >
                Lore
              </motion.span>
            </div>
          </div>
        </div>

        <div className="flex flex-wrap items-center gap-4">
          <Button
            variant="gradient"
            size="lg"
            onClick={onOpenFilters}
            className="shadow-[0_18px_48px_rgba(253,230,138,0.35)]"
          >
            Launch Filters
          </Button>
          <Button
            variant="outline"
            size="lg"
            onClick={onScrollToCharacters}
            className="border-white/60 text-white/90 hover:bg-white/10"
          >
            Explore Universe
          </Button>
        </div>
      </div>
    );
  };

  const renderRoster = (slide, icon, facetKey) => {
    const payload = slide.data;
    if (!payload?.name) {
      return (
        <div className="flex h-full flex-col justify-center gap-3 rounded-[32px] border border-white/10 bg-white/6 p-8 text-white">
          <div className="text-xs font-bold uppercase tracking-[0.35em] text-white/70">{slide.label}</div>
          <p className="text-sm font-semibold text-white/70">Daily highlight synchronising…</p>
        </div>
      );
    }
    const members = payload.members || payload.residents || payload.wielders || [];
    const descriptor =
      slide.key === "faction"
        ? `Allies sworn to ${payload.name}`
        : slide.key === "location"
          ? `Key figures shaping ${payload.name}`
          : `Masters of ${payload.name}`;
    const limit = isCompact ? 3 : 6;
    return (
      <div className="grid h-full gap-8 rounded-[32px] border border-white/15 bg-black/40 p-8 text-white lg:grid-cols-[2fr_3fr]">
        <div className="space-y-4">
          <div className="flex items-center gap-3 text-xs font-bold uppercase tracking-[0.35em] text-white/70">
            {icon}
            {slide.label}
          </div>
          <h3 className="text-2xl font-black leading-tight text-balance sm:text-4xl">{payload.name}</h3>
          <p className="text-sm font-semibold text-white/75">{descriptor}</p>
          <div className="flex flex-wrap gap-2">
            <Button
              type="button"
              variant="gradient"
              size="sm"
              onClick={() => {
                onFacet?.({ key: facetKey, value: payload.name });
              }}
              className="shadow-[0_10px_30px_rgba(250,204,21,0.25)]"
            >
              Filter by {payload.name}
            </Button>
          </div>
        </div>
        <div className="grid gap-3 sm:grid-cols-2">
          {members.slice(0, limit).map((member) => (
            <button
              key={member.id || member.name}
              type="button"
              onClick={() => onOpenCharacter?.(member)}
              className="flex items-center gap-3 rounded-3xl border border-white/15 bg-white/10 p-3 text-left transition hover:bg-white/20"
            >
              <Insignia label={member.name} size={40} variant={slide.key === "faction" ? "faction" : "character"} />
              <div className="flex flex-col text-xs">
                <span className="text-sm font-black text-white">{member.name}</span>
                <span className="text-white/70">{member.alias?.[0] || member.shortDesc?.slice(0, 40) || "Open dossier"}</span>
              </div>
            </button>
          ))}
          {!members.length && (
            <div className="flex h-32 items-center justify-center rounded-3xl border border-dashed border-white/15 bg-white/5 text-xs font-semibold text-white/60">
              Awaiting intel on key figures.
            </div>
          )}
        </div>
      </div>
    );
  };

  const renderSlide = (slide) => {
    switch (slide.key) {
      case "intro":
        return renderIntro(slide);
      case "character":
        return renderCharacter(slide);
      case "faction":
        return renderRoster(slide, <Layers className="h-6 w-6" />, "faction");
      case "location":
        return renderRoster(slide, <MapPin className="h-6 w-6" />, "locations");
      case "power":
        return renderRoster(slide, <Atom className="h-6 w-6" />, "powers");
      default:
        return null;
    }
  };

  return (
    <section className="relative overflow-hidden rounded-[36px] border border-white/15 bg-gradient-to-br from-indigo-900/60 via-fuchsia-700/40 to-amber-500/25 shadow-[0_40px_120px_rgba(12,9,32,0.55)]">
      <HeroHalo />
      <div className="absolute inset-0 bg-[radial-gradient(circle_at_top_left,rgba(255,255,255,0.18),transparent_55%)]" />
      <div className="absolute inset-x-0 top-0 h-32 bg-gradient-to-b from-black/50 to-transparent" />
      <div className="absolute -left-24 bottom-0 h-72 w-72 rounded-full bg-amber-400/15 blur-3xl" />
      <div className="absolute -right-20 -top-10 h-72 w-72 rounded-full bg-fuchsia-500/15 blur-3xl" />
      <div className="relative z-10 flex flex-col gap-10 px-6 py-14 sm:px-10 md:px-16">
        <nav className="flex flex-col gap-4 text-[11px] font-semibold uppercase tracking-[0.4em] text-white/70 sm:flex-row sm:items-center sm:justify-between">
          <div className="flex items-center gap-2 text-white">
            <Clock size={12} /> {todayKey()} • Daily Lore Sequence
          </div>
          <button
            type="button"
            onClick={() => window.location.reload()}
            className="self-start rounded-full border border-white/35 px-3 py-1 text-white transition hover:bg-white/10 sm:self-auto"
          >
            Loremaker
          </button>
        </nav>

        <div className="relative">
          {slides.length > 1 && (
            <>
              <button
                type="button"
                onClick={goPrev}
                className="absolute left-2 top-1/2 z-20 flex h-12 w-12 -translate-y-1/2 items-center justify-center rounded-full border border-white/40 bg-black/70 text-white shadow-lg transition hover:bg-black/90 focus-visible:outline focus-visible:outline-2 focus-visible:outline-amber-300"
                aria-label="Previous highlight"
              >
                <ChevronLeft className="h-6 w-6 sm:h-7 sm:w-7" />
              </button>
              <button
                type="button"
                onClick={goNext}
                className="absolute right-2 top-1/2 z-20 flex h-12 w-12 -translate-y-1/2 items-center justify-center rounded-full border border-white/40 bg-black/70 text-white shadow-lg transition hover:bg-black/90 focus-visible:outline focus-visible:outline-2 focus-visible:outline-amber-300"
                aria-label="Next highlight"
              >
                <ChevronRight className="h-6 w-6 sm:h-7 sm:w-7" />
              </button>
            </>
          )}
          <div className="overflow-hidden rounded-[36px] h-[420px] sm:h-[500px] lg:h-[540px]">
            <AnimatePresence mode="wait" initial={false} custom={direction}>
              <motion.div
                key={current?.key}
                custom={direction}
                initial={{ opacity: 0, x: direction > 0 ? 140 : -140 }}
                animate={{ opacity: 1, x: 0 }}
                exit={{ opacity: 0, x: direction > 0 ? -140 : 140 }}
                transition={{ duration: 0.85, ease: "easeInOut" }}
                className="relative h-full"
              >
                {renderSlide(current)}
              </motion.div>
            </AnimatePresence>
          </div>
        </div>

        <div className="flex flex-wrap items-center gap-4">
          <Button
            variant="gradient"
            size="lg"
            onClick={onOpenFilters}
            className="shadow-[0_18px_48px_rgba(253,230,138,0.35)]"
          >
            Launch Filters
          </Button>
          <Button
            variant="outline"
            size="lg"
            onClick={onScrollToCharacters}
            className="border-white/60 text-white/90 hover:bg-white/10"
          >
            Explore Universe
          </Button>
>>>>>>> 019d83f4
        </div>
      </div>
    );
  };

<<<<<<< HEAD
  const renderIntro = (slide) => {
    const title = slide.data?.title || "The Loremaker Universe";
    const blurb =
      slide.data?.blurb ||
      "Step beyond the veil into Menelek Makonnen’s ever-expanding universe where every dossier unlocks new connections.";
    const orbits = [
      { inset: "6%", duration: 28, delay: 0, dotClass: "bg-amber-300" },
      { inset: "18%", duration: 34, delay: 0.6, dotClass: "bg-fuchsia-300" },
      { inset: "30%", duration: 40, delay: 1.1, dotClass: "bg-indigo-300" },
    ];
    return (
      <div className="relative flex h-full flex-col overflow-hidden rounded-[32px] border border-white/15 bg-gradient-to-br from-black/70 via-indigo-900/60 to-fuchsia-700/45 p-8 text-white md:p-12">
        <div className="absolute inset-0 bg-[radial-gradient(circle_at_top_left,rgba(255,255,255,0.12),transparent_55%)]" />
        <motion.div
          className="absolute -right-32 top-1/4 h-72 w-72 rounded-full bg-amber-400/20 blur-3xl"
          animate={{ opacity: [0.25, 0.5, 0.28], scale: [1, 1.06, 0.96] }}
          transition={{ duration: 16, repeat: Infinity, ease: "easeInOut" }}
        />
        <div className="relative z-10 grid flex-1 gap-8 lg:grid-cols-[3fr_2fr] lg:items-center">
          <div className="space-y-6">
            <div className="text-xs font-bold uppercase tracking-[0.35em] text-white/70">{slide.label}</div>
            <h2 className="text-3xl font-black leading-tight tracking-tight text-balance sm:text-5xl lg:text-6xl">{title}</h2>
            <p className="max-w-xl text-sm font-semibold text-white/80 sm:text-base lg:text-lg">{blurb}</p>
            <div className="flex flex-wrap gap-3">
              <Button variant="gradient" size="lg" onClick={onScrollToCharacters} className="shadow-[0_18px_48px_rgba(253,230,138,0.35)]">
                Discover the Universe
              </Button>
              <Button variant="outline" size="lg" onClick={onOpenFilters} className="border-white/60 text-white/90 hover:bg-white/10">
                Shape Your Lore Feed
              </Button>
            </div>
            <div className="flex flex-wrap gap-2 text-[11px] font-semibold uppercase tracking-[0.35em] text-white/70 sm:text-xs">
              <span>Daily sync across every device</span>
              <span className="hidden sm:inline">•</span>
              <span>One universe — countless stories</span>
            </div>
          </div>
          <div className="relative flex items-center justify-center">
            <div className="relative h-44 w-44 sm:h-56 sm:w-56">
              <motion.div
                className="absolute inset-0 rounded-full bg-gradient-to-br from-amber-300/25 via-fuchsia-400/20 to-indigo-500/25 blur-3xl"
                animate={{ opacity: [0.2, 0.45, 0.25], scale: [0.95, 1.05, 0.98] }}
                transition={{ duration: 18, repeat: Infinity, ease: "easeInOut" }}
              />
              <motion.div
                className="absolute inset-[12%] rounded-full border border-white/25"
                animate={{ rotate: 360, scale: [1, 1.03, 0.97, 1] }}
                transition={{ duration: 30, repeat: Infinity, ease: "linear" }}
              />
              <motion.div
                className="absolute inset-[28%] rounded-full border border-white/15"
                animate={{ rotate: -360, scale: [1, 0.98, 1.02, 1] }}
                transition={{ duration: 36, repeat: Infinity, ease: "linear" }}
              />
              <div className="absolute inset-[44%] rounded-full border border-white/10" />
              {orbits.map((orbit, index) => (
                <motion.div
                  key={`orbit-${index}`}
                  className="absolute rounded-full"
                  style={{ inset: orbit.inset }}
                  animate={{ rotate: 360 }}
                  transition={{ duration: orbit.duration, repeat: Infinity, ease: "linear", delay: orbit.delay }}
                >
                  <span
                    className={cx(
                      "absolute left-1/2 top-0 h-2 w-2 -translate-x-1/2 rounded-full shadow-[0_0_14px_rgba(244,244,255,0.75)]",
                      orbit.dotClass
                    )}
                  />
                </motion.div>
              ))}
              <motion.span
                className="absolute inset-0 flex items-center justify-center text-xs font-extrabold uppercase tracking-[0.45em] text-white/70"
                animate={{ opacity: [0.6, 1, 0.6], letterSpacing: ["0.45em", "0.5em", "0.45em"] }}
                transition={{ duration: 14, repeat: Infinity, ease: "easeInOut" }}
              >
                Lore
              </motion.span>
            </div>
=======
  const renderRoster = (slide, icon, facetKey) => {
    const payload = slide.data;
    if (!payload?.name) {
      return (
        <div className="flex h-full flex-col justify-center gap-3 rounded-[32px] border border-white/10 bg-white/6 p-8 text-white">
          <div className="text-xs font-bold uppercase tracking-[0.35em] text-white/70">{slide.label}</div>
          <p className="text-sm font-semibold text-white/70">Daily highlight synchronising…</p>
        </div>
      );
    }
    const members = payload.members || payload.residents || payload.wielders || [];
    const descriptor =
      slide.key === "faction"
        ? `Allies sworn to ${payload.name}`
        : slide.key === "location"
          ? `Key figures shaping ${payload.name}`
          : `Masters of ${payload.name}`;
    const limit = isCompact ? 3 : 6;
    return (
      <div className="grid h-full gap-8 rounded-[32px] border border-white/15 bg-black/40 p-8 text-white lg:grid-cols-[2fr_3fr]">
        <div className="space-y-4">
          <div className="flex items-center gap-3 text-xs font-bold uppercase tracking-[0.35em] text-white/70">
            {icon}
            {slide.label}
          </div>
          <h3 className="text-2xl font-black leading-tight text-balance sm:text-4xl">{payload.name}</h3>
          <p className="text-sm font-semibold text-white/75">{descriptor}</p>
          <div className="flex flex-wrap gap-2">
            <Button
              type="button"
              variant="gradient"
              size="sm"
              onClick={() => {
                onFacet?.({ key: facetKey, value: payload.name });
              }}
              className="shadow-[0_10px_30px_rgba(250,204,21,0.25)]"
            >
              Filter by {payload.name}
            </Button>
          </div>
        </div>
        <div className="grid gap-3 sm:grid-cols-2">
          {members.slice(0, limit).map((member) => (
            <button
              key={member.id || member.name}
              type="button"
              onClick={() => onOpenCharacter?.(member)}
              className="flex items-center gap-3 rounded-3xl border border-white/15 bg-white/10 p-3 text-left transition hover:bg-white/20"
            >
              <Insignia label={member.name} size={40} variant={slide.key === "faction" ? "faction" : "character"} />
              <div className="flex flex-col text-xs">
                <span className="text-sm font-black text-white">{member.name}</span>
                <span className="text-white/70">{member.alias?.[0] || member.shortDesc?.slice(0, 40) || "Open dossier"}</span>
              </div>
            </button>
          ))}
          {!members.length && (
            <div className="flex h-32 items-center justify-center rounded-3xl border border-dashed border-white/15 bg-white/5 text-xs font-semibold text-white/60">
              Awaiting intel on key figures.
            </div>
          )}
        </div>
      </div>
    );
  };

  const renderSlide = (slide) => {
    switch (slide.key) {
      case "intro":
        return renderIntro(slide);
      case "character":
        return renderCharacter(slide);
      case "faction":
        return renderRoster(slide, <Layers className="h-6 w-6" />, "faction");
      case "location":
        return renderRoster(slide, <MapPin className="h-6 w-6" />, "locations");
      case "power":
        return renderRoster(slide, <Atom className="h-6 w-6" />, "powers");
      default:
        return null;
    }
  };

  return (
    <section className="relative overflow-hidden rounded-[36px] border border-white/15 bg-gradient-to-br from-indigo-900/60 via-fuchsia-700/40 to-amber-500/25 shadow-[0_40px_120px_rgba(12,9,32,0.55)]">
      <HeroHalo />
      <div className="absolute inset-0 bg-[radial-gradient(circle_at_top_left,rgba(255,255,255,0.18),transparent_55%)]" />
      <div className="absolute inset-x-0 top-0 h-32 bg-gradient-to-b from-black/50 to-transparent" />
      <div className="absolute -left-24 bottom-0 h-72 w-72 rounded-full bg-amber-400/15 blur-3xl" />
      <div className="absolute -right-20 -top-10 h-72 w-72 rounded-full bg-fuchsia-500/15 blur-3xl" />
      <div className="relative z-10 flex flex-col gap-10 px-6 py-14 sm:px-10 md:px-16">
        <nav className="flex flex-col gap-4 text-[11px] font-semibold uppercase tracking-[0.4em] text-white/70 sm:flex-row sm:items-center sm:justify-between">
          <div className="flex items-center gap-2 text-white">
            <Clock size={12} /> {todayKey()} • Daily Lore Sequence
          </div>
          <button
            type="button"
            onClick={() => window.location.reload()}
            className="self-start rounded-full border border-white/35 px-3 py-1 text-white transition hover:bg-white/10 sm:self-auto"
          >
            Loremaker
          </button>
        </nav>

        <div className="relative">
          {slides.length > 1 && (
            <>
              <button
                type="button"
                onClick={goPrev}
                className="absolute left-2 top-1/2 z-20 flex h-12 w-12 -translate-y-1/2 items-center justify-center rounded-full border border-white/40 bg-black/70 text-white shadow-lg transition hover:bg-black/90 focus-visible:outline focus-visible:outline-2 focus-visible:outline-amber-300"
                aria-label="Previous highlight"
              >
                <ChevronLeft className="h-6 w-6 sm:h-7 sm:w-7" />
              </button>
              <button
                type="button"
                onClick={goNext}
                className="absolute right-2 top-1/2 z-20 flex h-12 w-12 -translate-y-1/2 items-center justify-center rounded-full border border-white/40 bg-black/70 text-white shadow-lg transition hover:bg-black/90 focus-visible:outline focus-visible:outline-2 focus-visible:outline-amber-300"
                aria-label="Next highlight"
              >
                <ChevronRight className="h-6 w-6 sm:h-7 sm:w-7" />
              </button>
            </>
          )}
          <div className="overflow-hidden rounded-[36px] h-[420px] sm:h-[500px] lg:h-[540px]">
            <AnimatePresence mode="wait" initial={false} custom={direction}>
              <motion.div
                key={current?.key}
                custom={direction}
                initial={{ opacity: 0, x: direction > 0 ? 140 : -140 }}
                animate={{ opacity: 1, x: 0 }}
                exit={{ opacity: 0, x: direction > 0 ? -140 : 140 }}
                transition={{ duration: 0.85, ease: "easeInOut" }}
                className="relative h-full"
              >
                {renderSlide(current)}
              </motion.div>
            </AnimatePresence>
>>>>>>> 019d83f4
          </div>
        </div>

        <div className="flex flex-wrap items-center gap-4">
          <Button
            variant="gradient"
            size="lg"
            onClick={onOpenFilters}
            className="shadow-[0_18px_48px_rgba(253,230,138,0.35)]"
          >
            Launch Filters
          </Button>
          <Button
            variant="outline"
            size="lg"
            onClick={onScrollToCharacters}
            className="border-white/60 text-white/90 hover:bg-white/10"
          >
            Explore Universe
          </Button>
        </div>
      </div>
    );
  };

  const renderSlide = (slide) => {
    switch (slide.key) {
      case "intro":
        return renderIntro(slide);
      case "character":
        return renderCharacter(slide);
      case "faction":
        return (
          <RosterSlide
            slide={slide}
            icon={<Layers className="h-6 w-6" />}
            facetKey="faction"
            onFacet={onFacet}
            onOpenCharacter={onOpenCharacter}
            limit={isCompact ? 3 : 6}
          />
        );
      case "location":
        return (
          <RosterSlide
            slide={slide}
            icon={<MapPin className="h-6 w-6" />}
            facetKey="locations"
            onFacet={onFacet}
            onOpenCharacter={onOpenCharacter}
            limit={isCompact ? 3 : 6}
          />
        );
      case "power":
        return (
          <RosterSlide
            slide={slide}
            icon={<Atom className="h-6 w-6" />}
            facetKey="powers"
            onFacet={onFacet}
            onOpenCharacter={onOpenCharacter}
            limit={isCompact ? 3 : 6}
          />
        );
      default:
        return null;
    }
  };

  return (
    <section className="relative overflow-hidden rounded-[36px] border border-white/15 bg-gradient-to-br from-indigo-900/60 via-fuchsia-700/40 to-amber-500/25 shadow-[0_40px_120px_rgba(12,9,32,0.55)]">
      <HeroHalo />
      <div className="absolute inset-0 bg-[radial-gradient(circle_at_top_left,rgba(255,255,255,0.18),transparent_55%)]" />
      <div className="absolute inset-x-0 top-0 h-32 bg-gradient-to-b from-black/50 to-transparent" />
      <div className="absolute -left-24 bottom-0 h-72 w-72 rounded-full bg-amber-400/15 blur-3xl" />
      <div className="absolute -right-20 -top-10 h-72 w-72 rounded-full bg-fuchsia-500/15 blur-3xl" />
      <div className="relative z-10 flex flex-col gap-10 px-6 py-14 sm:px-10 md:px-16">
        <nav className="flex flex-col gap-4 text-[11px] font-semibold uppercase tracking-[0.4em] text-white/70 sm:flex-row sm:items-center sm:justify-between">
          <div className="flex items-center gap-2 text-white">
            <Clock size={12} /> {todayKey()} • Daily Lore Sequence
          </div>
          <button
            type="button"
            onClick={() => window.location.reload()}
            className="self-start rounded-full border border-white/35 px-3 py-1 text-white transition hover:bg-white/10 sm:self-auto"
          >
            Loremaker
          </button>
        </nav>

        <div className="relative">
          {slides.length > 1 && (
            <>
              <button
                type="button"
                onClick={goPrev}
                className="absolute left-2 top-1/2 z-20 flex h-12 w-12 -translate-y-1/2 items-center justify-center rounded-full border border-white/40 bg-black/70 text-white shadow-lg transition hover:bg-black/90 focus-visible:outline focus-visible:outline-2 focus-visible:outline-amber-300"
                aria-label="Previous highlight"
              >
                <ChevronLeft className="h-6 w-6 sm:h-7 sm:w-7" />
              </button>
              <button
                type="button"
                onClick={goNext}
                className="absolute right-2 top-1/2 z-20 flex h-12 w-12 -translate-y-1/2 items-center justify-center rounded-full border border-white/40 bg-black/70 text-white shadow-lg transition hover:bg-black/90 focus-visible:outline focus-visible:outline-2 focus-visible:outline-amber-300"
                aria-label="Next highlight"
              >
                <ChevronRight className="h-6 w-6 sm:h-7 sm:w-7" />
              </button>
            </>
          )}
          <div className="overflow-hidden rounded-[36px] h-[420px] sm:h-[500px] lg:h-[540px]">
            <AnimatePresence mode="wait" initial={false} custom={direction}>
              <motion.div
                key={current?.key}
                custom={direction}
                initial={{ opacity: 0, x: direction > 0 ? 140 : -140 }}
                animate={{ opacity: 1, x: 0 }}
                exit={{ opacity: 0, x: direction > 0 ? -140 : 140 }}
                transition={{ duration: 0.85, ease: "easeInOut" }}
                className="relative h-full"
              >
                {renderSlide(current)}
              </motion.div>
            </AnimatePresence>
          </div>
        </div>

        <div className="flex flex-wrap items-center gap-4">
          <Button
            variant="gradient"
            size="lg"
            onClick={onOpenFilters}
            className="shadow-[0_18px_48px_rgba(253,230,138,0.35)]"
          >
            Launch Filters
          </Button>
          <Button
            variant="outline"
            size="lg"
            onClick={onScrollToCharacters}
            className="border-white/60 text-white/90 hover:bg-white/10"
          >
            Explore Universe
          </Button>
        </div>
      </div>
    </section>
  );
}

/** -------------------- Page -------------------- */
export default function LoremakerApp({ initialCharacters = [], initialError = null }) {
  const { data, loading, error, refetch } = useCharacters(initialCharacters, initialError);
  const [query, setQuery] = useState("");
  const [filters, setFilters] = useState({});
  const [combineAND, setCombineAND] = useState(false);
  const [sortMode, setSortMode] = useState("default");
  const [arenaSlots, setArenaSlots] = useState({ left: null, right: null });
  const [arenaPulseKey, setArenaPulseKey] = useState(0);
  const [highlightedId, setHighlightedId] = useState(null);
  const [showArena, setShowArena] = useState(false);
  const [openModal, setOpenModal] = useState(false);
  const [currentCharacter, setCurrentCharacter] = useState(null);
  const [filtersOpen, setFiltersOpen] = useState(false);
  const [transferNotices, setTransferNotices] = useState([]);
  const [headerCollapsed, setHeaderCollapsed] = useState(false);
  const statRingId = useMemo(() => Math.random().toString(36).slice(2), []);

  const selectedIds = useMemo(
    () => [arenaSlots.left, arenaSlots.right].filter(Boolean),
    [arenaSlots.left, arenaSlots.right]
  );

  const openCharacter = useCallback((char) => {
    setCurrentCharacter(char);
    setOpenModal(true);
  }, []);

  const closeCharacter = useCallback(() => {
    setOpenModal(false);
    setCurrentCharacter(null);
  }, []);

  const handleFacet = useCallback(({ key, value }) => {
    setFilters((prev) => {
      const next = new Set(prev[key] || []);
      next.add(value);
      return { ...prev, [key]: Array.from(next) };
    });
  }, []);

  const clearFilters = useCallback(() => {
    setFilters({});
    setCombineAND(false);
    setQuery("");
    setArenaSlots({ left: null, right: null });
    setHighlightedId(null);
  }, []);

  const focusArena = useCallback(() => {
    document.getElementById("arena-anchor")?.scrollIntoView({ behavior: "smooth", block: "start" });
  }, []);

  const onUseInSim = useCallback((character, rect) => {
    if (!character) return;
    const id = character.id;
    setArenaSlots((slots) => {
      if (slots.left === id || slots.right === id) return slots;
      if (!slots.left) {
        return { left: id, right: slots.right };
      }
      if (!slots.right) {
        return { left: slots.left, right: id };
      }
      return { left: slots.right, right: id };
    });
    setArenaPulseKey((key) => key + 1);
    setHighlightedId(id);
    setTimeout(() => setHighlightedId(null), 900);
    if (rect && typeof window !== "undefined") {
      const key = `${id}-${Date.now()}`;
      const notice = {
        key,
        name: character.name,
        top: rect.top + window.scrollY,
        left: rect.left + window.scrollX,
        width: rect.width,
        height: rect.height,
      };
      setTransferNotices((items) => [...items, notice]);
      setTimeout(() => {
        setTransferNotices((items) => items.filter((item) => item.key !== key));
      }, 1400);
    }
    setShowArena(true);
    setTimeout(focusArena, 80);
  }, [focusArena]);

  const useInSim = useCallback(
    (char) => {
      onUseInSim(char);
      closeCharacter();
    },
    [closeCharacter, onUseInSim]
  );

  const openArena = useCallback(() => {
    setShowArena(true);
    setTimeout(focusArena, 80);
  }, [focusArena]);

  const toggleArena = useCallback(() => {
    setShowArena((prev) => {
      const next = !prev;
      if (!prev) {
        setTimeout(focusArena, 80);
      }
      return next;
    });
  }, [focusArena]);

  const arenaShortcut = useCallback(() => {
    if (showArena) {
      focusArena();
    } else {
      openArena();
    }
  }, [focusArena, openArena, showArena]);

  const filtered = useMemo(
    () => data.filter((c) => matchesFilters(c, filters, combineAND, query)),
    [data, filters, combineAND, query]
  );

  const sorted = useMemo(() => {
    const arr = [...filtered];
    switch (sortMode) {
      case "random":
        return arr.sort(() => Math.random() - 0.5);
      case "faction":
        return arr.sort((a, b) => String(a.faction?.[0] || "").localeCompare(String(b.faction?.[0] || "")));
      case "az":
        return arr.sort((a, b) => a.name.localeCompare(b.name));
      case "za":
        return arr.sort((a, b) => b.name.localeCompare(a.name));
      case "most":
        return arr.sort((a, b) => scoreCharacter(b) - scoreCharacter(a));
      case "least":
        return arr.sort((a, b) => scoreCharacter(a) - scoreCharacter(b));
      default:
        return arr;
    }
  }, [filtered, sortMode]);

  const featured = useMemo(() => computeFeatured(data), [data]);

  const scrollToCharacters = useCallback(() => {
    document.getElementById("characters-grid")?.scrollIntoView({ behavior: "smooth", block: "start" });
  }, []);

  return (
    <div className="relative min-h-screen w-full overflow-x-hidden bg-[#050813] text-white">
      <CosmicBackdrop />
      <Aurora className="opacity-70" />
      <AnimatePresence>
        {transferNotices.map((notice) => (
          <motion.div
            key={notice.key}
            initial={{ opacity: 0, scale: 0.85, y: 12 }}
            animate={{ opacity: 1, scale: 1, y: 0 }}
            exit={{ opacity: 0, scale: 0.9, y: -8 }}
            transition={{ duration: 0.35, ease: "easeOut" }}
            className="pointer-events-none fixed z-50 flex items-center justify-center"
            style={{
              top: notice.top,
              left: notice.left,
              width: notice.width,
              height: notice.height,
            }}
          >
            <div className="rounded-3xl border border-amber-300/60 bg-black/80 px-4 py-3 text-center text-xs font-black uppercase tracking-[0.35em] text-amber-200 shadow-[0_12px_40px_rgba(253,230,138,0.35)]">
              Moved to Battle Arena
            </div>
          </motion.div>
        ))}
      </AnimatePresence>
      <header id="lore-header" className="sticky top-0 z-40 border-b border-white/10 bg-black/70 backdrop-blur-2xl">
        <div className="mx-auto w-full max-w-7xl px-3 py-3 sm:px-4">
          <div className="flex flex-wrap items-center justify-between gap-3">
            <div className="flex items-center gap-3">
              <LoreShield onClick={() => window.location.reload()} />
              <div className="flex flex-col text-[10px] font-semibold uppercase tracking-[0.32em] text-white/70">
                <span className="hidden sm:inline">Pulse of the Loremaker</span>
                <button
                  type="button"
                  onClick={() => window.location.reload()}
                  className="rounded-full border border-white/30 px-3 py-1 text-white transition hover:bg-white/10"
                >
                  Loremaker
                </button>
              </div>
            </div>
            <div className="flex items-center gap-2 sm:hidden">
              <Button
                variant="ghost"
                size="sm"
                className="h-10 w-10 p-0"
                onClick={() => setFiltersOpen(true)}
                aria-label="Open filters"
              >
                <Filter className="h-4 w-4" />
              </Button>
              <Button
                variant="ghost"
                size="sm"
                className="h-10 w-10 p-0"
                onClick={toggleArena}
                aria-label={showArena ? "Hide arena" : "Open arena"}
              >
                <Swords className="h-4 w-4" />
              </Button>
              <Button
                variant="ghost"
                size="sm"
                className="h-10 w-10 p-0"
                onClick={() => refetch()}
                aria-label="Sync universe"
              >
                <RefreshCcw className="h-4 w-4" />
              </Button>
            </div>
            <div className="hidden items-center gap-3 sm:flex">
              <div className="flex items-center gap-3 rounded-3xl border border-white/20 bg-white/10 px-3 py-2 text-xs font-semibold text-white/80">
                <div className="relative h-10 w-10">
                  <motion.svg
                    viewBox="0 0 48 48"
                    className="h-10 w-10"
                    animate={{ rotate: 360 }}
                    transition={{ repeat: Infinity, duration: 24, ease: "linear" }}
                  >
                    <defs>
                      <linearGradient id={`${statRingId}-arc`} x1="0" x2="1" y1="0" y2="1">
                        <stop offset="0%" stopColor="rgba(252,211,77,0.9)" />
                        <stop offset="50%" stopColor="rgba(236,72,153,0.85)" />
                        <stop offset="100%" stopColor="rgba(129,140,248,0.9)" />
                      </linearGradient>
                    </defs>
                    <circle cx="24" cy="24" r="18" stroke="rgba(255,255,255,0.12)" strokeWidth="6" fill="none" />
                    <motion.circle
                      cx="24"
                      cy="24"
                      r="18"
                      stroke={`url(#${statRingId}-arc)`}
                      strokeWidth="6"
                      strokeDasharray="113"
                      strokeDashoffset="20"
                      strokeLinecap="round"
                      fill="none"
                      animate={{ strokeDashoffset: [20, 140, 20] }}
                      transition={{ duration: 14, repeat: Infinity, ease: "easeInOut" }}
                    />
                  </motion.svg>
                  <span className="pointer-events-none absolute inset-0 flex items-center justify-center text-[9px] font-black uppercase tracking-[0.35em] text-white/80">
                    Lore
                  </span>
                </div>
                <div className="flex flex-col gap-0.5 text-right">
                  <span className="text-[10px] font-bold uppercase tracking-[0.35em] text-white/60">Living Codex</span>
                  <span className="text-base font-black text-white sm:text-lg">{data.length} Legends catalogued</span>
                </div>
              </div>
              {showArena && (
                <Button
                  variant="ghost"
                  size="sm"
                  onClick={() => setShowArena(false)}
                  className="h-10 w-10 p-0"
                  aria-label="Hide arena"
                >
                  <X className="h-4 w-4" />
                </Button>
              )}
              <Button
                variant="ghost"
                size="sm"
                onClick={() => setHeaderCollapsed((prev) => !prev)}
                className="h-10 w-10 p-0"
                aria-label={headerCollapsed ? "Expand header controls" : "Collapse header controls"}
              >
                {headerCollapsed ? <ChevronDown className="h-4 w-4" /> : <ChevronUp className="h-4 w-4" />}
              </Button>
            </div>
          </div>
          <div className="mt-3 flex items-center justify-between gap-3 sm:hidden">
            <div className="flex flex-1 items-center gap-3 rounded-3xl border border-white/20 bg-white/10 px-3 py-2 text-[11px] font-semibold text-white/80">
              <div className="relative h-9 w-9">
                <motion.svg
                  viewBox="0 0 48 48"
                  className="h-9 w-9"
                  animate={{ rotate: 360 }}
                  transition={{ repeat: Infinity, duration: 26, ease: "linear" }}
                >
                  <defs>
                    <linearGradient id={`${statRingId}-mobile-arc`} x1="0" x2="1" y1="0" y2="1">
                      <stop offset="0%" stopColor="rgba(236,72,153,0.85)" />
                      <stop offset="100%" stopColor="rgba(129,140,248,0.9)" />
                    </linearGradient>
                  </defs>
                  <circle cx="24" cy="24" r="18" stroke="rgba(255,255,255,0.12)" strokeWidth="6" fill="none" />
                  <motion.circle
                    cx="24"
                    cy="24"
                    r="18"
                    stroke={`url(#${statRingId}-mobile-arc)`}
                    strokeWidth="6"
                    strokeDasharray="113"
                    strokeDashoffset="30"
                    strokeLinecap="round"
                    fill="none"
                    animate={{ strokeDashoffset: [30, 150, 30] }}
                    transition={{ duration: 16, repeat: Infinity, ease: "easeInOut" }}
                  />
                </motion.svg>
                <span className="pointer-events-none absolute inset-0 flex items-center justify-center text-[8px] font-black uppercase tracking-[0.35em] text-white/80">
                  Lore
                </span>
              </div>
              <div className="flex flex-col">
                <span className="text-[9px] font-bold uppercase tracking-[0.3em] text-white/60">Living Codex</span>
                <span className="text-sm font-black text-white">{data.length} Legends</span>
              </div>
            </div>
            <Button
              variant="ghost"
              size="sm"
              onClick={() => setHeaderCollapsed((prev) => !prev)}
              className="h-10 w-10 p-0"
              aria-label={headerCollapsed ? "Expand header controls" : "Collapse header controls"}
            >
              {headerCollapsed ? <ChevronDown className="h-4 w-4" /> : <ChevronUp className="h-4 w-4" />}
            </Button>
          </div>
          <AnimatePresence initial={false}>
            {!headerCollapsed && (
              <motion.div
                key="header-note"
                initial={{ opacity: 0, height: 0 }}
                animate={{ opacity: 1, height: "auto" }}
                exit={{ opacity: 0, height: 0 }}
                transition={{ duration: 0.3, ease: "easeInOut" }}
                className="overflow-hidden"
              >
                <p className="mt-4 text-xs font-semibold uppercase tracking-[0.35em] text-white/80">
                  Shape the daily lore feed using the controls below the hero showcase.
                </p>
              </motion.div>
            )}
          </AnimatePresence>
        </div>
      </header>

      <main className="mx-auto max-w-7xl space-y-10 px-3 py-8 sm:px-4">
        {loading && (
          <div className="rounded-3xl border border-white/15 bg-white/5 px-6 py-4 text-sm font-semibold text-white/80">
            Synchronising the universe…
          </div>
        )}
        {!loading && error && (
          <div className="rounded-3xl border border-red-400/40 bg-red-500/10 px-6 py-4 text-sm font-semibold text-red-200">
            {error}
          </div>
        )}

        <HeroSection
          featured={featured}
          onOpenFilters={() => setFiltersOpen(true)}
          onScrollToCharacters={scrollToCharacters}
          onOpenCharacter={openCharacter}
          onFacet={handleFacet}
        />
        <ToolsBar
          query={query}
          onQueryChange={setQuery}
          sortMode={sortMode}
          onSortModeChange={setSortMode}
          onOpenFilters={() => setFiltersOpen(true)}
          onClearFilters={clearFilters}
          onArenaShortcut={arenaShortcut}
          onSync={refetch}
          showArena={showArena}
        />
        {showArena && (
          <div id="arena-anchor" className="mt-10">
            <BattleArena
              characters={sorted}
              slots={arenaSlots}
              setSlots={setArenaSlots}
              onOpenCharacter={openCharacter}
              pulseKey={arenaPulseKey}
            />
          </div>
        )}

        <section className="flex flex-wrap items-center justify-between gap-3">
          <div className="flex flex-wrap items-center gap-2 text-xs font-semibold uppercase tracking-[0.3em] text-white/60">
            <Users size={14} /> {filtered.length} heroes ready
          </div>
        </section>

        <div id="characters-grid" className="mt-6">
          <CharacterGrid
            data={sorted.filter((c) => !selectedIds.includes(c.id))}
            onOpen={openCharacter}
            onFacet={handleFacet}
            onUseInSim={onUseInSim}
            highlightId={highlightedId}
            mobileColumns={mobileColumns}
          />
        </div>
      </main>

        <CharacterModal
          open={openModal}
          onClose={closeCharacter}
          char={currentCharacter}
          onFacet={handleFacet}
          onUseInSim={useInSim}
        />

        <FilterDrawer open={filtersOpen} onClose={() => setFiltersOpen(false)}>
          <SidebarFilters
            data={data}
            filters={filters}
            setFilters={setFilters}
            combineAND={combineAND}
            setCombineAND={setCombineAND}
            onClear={clearFilters}
          />
        </FilterDrawer>

        <ScrollShortcuts />
    </div>
  );
}

export async function getStaticProps() {
  try {
    const characters = await fetchCharactersFromSheets();
    return {
      props: {
        initialCharacters: characters,
        initialError: null,
      },
      revalidate: 600,
    };
  } catch (error) {
    console.error("[characters] Failed to load initial characters", error);
    return {
      props: {
        initialCharacters: [],
        initialError: publicCharactersError(error),
      },
      revalidate: 300,
    };
  }
}<|MERGE_RESOLUTION|>--- conflicted
+++ resolved
@@ -491,7 +491,6 @@
   );
 }
 
-<<<<<<< HEAD
 function RosterSlide({ slide, icon, facetKey, onFacet, onOpenCharacter, limit }) {
   const payload = slide.data;
   if (!payload?.name) {
@@ -559,8 +558,6 @@
   );
 }
 
-=======
->>>>>>> 019d83f4
 function LoreShield({ size = 56, onClick }) {
   const idRef = useRef(() => `lore-${Math.random().toString(36).slice(2)}`);
   const gradientId = useMemo(() => idRef.current(), []);
@@ -2421,45 +2418,6 @@
                 {faction}
               </FacetChip>
             ))}
-<<<<<<< HEAD
-          </div>
-          <div className="space-y-3">
-            <div className="flex items-center gap-2 text-[11px] font-bold uppercase tracking-wide text-white/70 sm:text-xs">
-              <Atom size={14} /> Top Powers
-            </div>
-            <div className="flex flex-wrap gap-2">
-              {topPowers.map((power) => (
-                <button
-                  key={power.name}
-                  type="button"
-                  onClick={(event) => handleFacetClick(event, { key: "powers", value: power.name })}
-                  className="rounded-full bg-white/10 px-3 py-1 text-[11px] font-bold uppercase tracking-wide text-white/90 transition hover:bg-white/20"
-                >
-                  {power.name} • {power.level}/10
-                </button>
-              ))}
-            </div>
-          </div>
-        </div>
-        <div className="relative z-10 mt-6 flex flex-1 items-end justify-end gap-4 lg:mt-0 lg:flex-col">
-          {accentImages.map((src, idx) => (
-            <motion.div
-              key={src}
-              className="relative h-28 w-28 overflow-hidden rounded-2xl border border-white/20 shadow-[0_15px_40px_rgba(9,12,28,0.6)] sm:h-32 sm:w-32"
-              initial={{ opacity: 0, y: 20 }}
-              animate={{ opacity: 1, y: 0 }}
-              transition={{ delay: 0.15 * idx, duration: 0.45 }}
-              style={{ backgroundImage: `url(${src})`, backgroundSize: "cover", backgroundPosition: "center" }}
-            >
-              <div className="absolute inset-0 bg-gradient-to-t from-black/65 to-transparent" />
-            </motion.div>
-          ))}
-          {!accentImages.length && (
-            <div className="rounded-2xl border border-dashed border-white/25 bg-black/40 px-4 py-6 text-center text-xs font-semibold text-white/70 sm:text-sm">
-              Classified imagery — open dossier
-            </div>
-          )}
-=======
           </div>
           <div className="space-y-3">
             <div className="flex items-center gap-2 text-[11px] font-bold uppercase tracking-wide text-white/70 sm:text-xs">
@@ -2581,417 +2539,6 @@
                 Lore
               </motion.span>
             </div>
-          </div>
-        </div>
-
-        <div className="flex flex-wrap items-center gap-4">
-          <Button
-            variant="gradient"
-            size="lg"
-            onClick={onOpenFilters}
-            className="shadow-[0_18px_48px_rgba(253,230,138,0.35)]"
-          >
-            Launch Filters
-          </Button>
-          <Button
-            variant="outline"
-            size="lg"
-            onClick={onScrollToCharacters}
-            className="border-white/60 text-white/90 hover:bg-white/10"
-          >
-            Explore Universe
-          </Button>
-        </div>
-      </div>
-    );
-  };
-
-  const renderRoster = (slide, icon, facetKey) => {
-    const payload = slide.data;
-    if (!payload?.name) {
-      return (
-        <div className="flex h-full flex-col justify-center gap-3 rounded-[32px] border border-white/10 bg-white/6 p-8 text-white">
-          <div className="text-xs font-bold uppercase tracking-[0.35em] text-white/70">{slide.label}</div>
-          <p className="text-sm font-semibold text-white/70">Daily highlight synchronising…</p>
-        </div>
-      );
-    }
-    const members = payload.members || payload.residents || payload.wielders || [];
-    const descriptor =
-      slide.key === "faction"
-        ? `Allies sworn to ${payload.name}`
-        : slide.key === "location"
-          ? `Key figures shaping ${payload.name}`
-          : `Masters of ${payload.name}`;
-    const limit = isCompact ? 3 : 6;
-    return (
-      <div className="grid h-full gap-8 rounded-[32px] border border-white/15 bg-black/40 p-8 text-white lg:grid-cols-[2fr_3fr]">
-        <div className="space-y-4">
-          <div className="flex items-center gap-3 text-xs font-bold uppercase tracking-[0.35em] text-white/70">
-            {icon}
-            {slide.label}
-          </div>
-          <h3 className="text-2xl font-black leading-tight text-balance sm:text-4xl">{payload.name}</h3>
-          <p className="text-sm font-semibold text-white/75">{descriptor}</p>
-          <div className="flex flex-wrap gap-2">
-            <Button
-              type="button"
-              variant="gradient"
-              size="sm"
-              onClick={() => {
-                onFacet?.({ key: facetKey, value: payload.name });
-              }}
-              className="shadow-[0_10px_30px_rgba(250,204,21,0.25)]"
-            >
-              Filter by {payload.name}
-            </Button>
-          </div>
-        </div>
-        <div className="grid gap-3 sm:grid-cols-2">
-          {members.slice(0, limit).map((member) => (
-            <button
-              key={member.id || member.name}
-              type="button"
-              onClick={() => onOpenCharacter?.(member)}
-              className="flex items-center gap-3 rounded-3xl border border-white/15 bg-white/10 p-3 text-left transition hover:bg-white/20"
-            >
-              <Insignia label={member.name} size={40} variant={slide.key === "faction" ? "faction" : "character"} />
-              <div className="flex flex-col text-xs">
-                <span className="text-sm font-black text-white">{member.name}</span>
-                <span className="text-white/70">{member.alias?.[0] || member.shortDesc?.slice(0, 40) || "Open dossier"}</span>
-              </div>
-            </button>
-          ))}
-          {!members.length && (
-            <div className="flex h-32 items-center justify-center rounded-3xl border border-dashed border-white/15 bg-white/5 text-xs font-semibold text-white/60">
-              Awaiting intel on key figures.
-            </div>
-          )}
-        </div>
-      </div>
-    );
-  };
-
-  const renderSlide = (slide) => {
-    switch (slide.key) {
-      case "intro":
-        return renderIntro(slide);
-      case "character":
-        return renderCharacter(slide);
-      case "faction":
-        return renderRoster(slide, <Layers className="h-6 w-6" />, "faction");
-      case "location":
-        return renderRoster(slide, <MapPin className="h-6 w-6" />, "locations");
-      case "power":
-        return renderRoster(slide, <Atom className="h-6 w-6" />, "powers");
-      default:
-        return null;
-    }
-  };
-
-  return (
-    <section className="relative overflow-hidden rounded-[36px] border border-white/15 bg-gradient-to-br from-indigo-900/60 via-fuchsia-700/40 to-amber-500/25 shadow-[0_40px_120px_rgba(12,9,32,0.55)]">
-      <HeroHalo />
-      <div className="absolute inset-0 bg-[radial-gradient(circle_at_top_left,rgba(255,255,255,0.18),transparent_55%)]" />
-      <div className="absolute inset-x-0 top-0 h-32 bg-gradient-to-b from-black/50 to-transparent" />
-      <div className="absolute -left-24 bottom-0 h-72 w-72 rounded-full bg-amber-400/15 blur-3xl" />
-      <div className="absolute -right-20 -top-10 h-72 w-72 rounded-full bg-fuchsia-500/15 blur-3xl" />
-      <div className="relative z-10 flex flex-col gap-10 px-6 py-14 sm:px-10 md:px-16">
-        <nav className="flex flex-col gap-4 text-[11px] font-semibold uppercase tracking-[0.4em] text-white/70 sm:flex-row sm:items-center sm:justify-between">
-          <div className="flex items-center gap-2 text-white">
-            <Clock size={12} /> {todayKey()} • Daily Lore Sequence
-          </div>
-          <button
-            type="button"
-            onClick={() => window.location.reload()}
-            className="self-start rounded-full border border-white/35 px-3 py-1 text-white transition hover:bg-white/10 sm:self-auto"
-          >
-            Loremaker
-          </button>
-        </nav>
-
-        <div className="relative">
-          {slides.length > 1 && (
-            <>
-              <button
-                type="button"
-                onClick={goPrev}
-                className="absolute left-2 top-1/2 z-20 flex h-12 w-12 -translate-y-1/2 items-center justify-center rounded-full border border-white/40 bg-black/70 text-white shadow-lg transition hover:bg-black/90 focus-visible:outline focus-visible:outline-2 focus-visible:outline-amber-300"
-                aria-label="Previous highlight"
-              >
-                <ChevronLeft className="h-6 w-6 sm:h-7 sm:w-7" />
-              </button>
-              <button
-                type="button"
-                onClick={goNext}
-                className="absolute right-2 top-1/2 z-20 flex h-12 w-12 -translate-y-1/2 items-center justify-center rounded-full border border-white/40 bg-black/70 text-white shadow-lg transition hover:bg-black/90 focus-visible:outline focus-visible:outline-2 focus-visible:outline-amber-300"
-                aria-label="Next highlight"
-              >
-                <ChevronRight className="h-6 w-6 sm:h-7 sm:w-7" />
-              </button>
-            </>
-          )}
-          <div className="overflow-hidden rounded-[36px] h-[420px] sm:h-[500px] lg:h-[540px]">
-            <AnimatePresence mode="wait" initial={false} custom={direction}>
-              <motion.div
-                key={current?.key}
-                custom={direction}
-                initial={{ opacity: 0, x: direction > 0 ? 140 : -140 }}
-                animate={{ opacity: 1, x: 0 }}
-                exit={{ opacity: 0, x: direction > 0 ? -140 : 140 }}
-                transition={{ duration: 0.85, ease: "easeInOut" }}
-                className="relative h-full"
-              >
-                {renderSlide(current)}
-              </motion.div>
-            </AnimatePresence>
-          </div>
-        </div>
-
-        <div className="flex flex-wrap items-center gap-4">
-          <Button
-            variant="gradient"
-            size="lg"
-            onClick={onOpenFilters}
-            className="shadow-[0_18px_48px_rgba(253,230,138,0.35)]"
-          >
-            Launch Filters
-          </Button>
-          <Button
-            variant="outline"
-            size="lg"
-            onClick={onScrollToCharacters}
-            className="border-white/60 text-white/90 hover:bg-white/10"
-          >
-            Explore Universe
-          </Button>
->>>>>>> 019d83f4
-        </div>
-      </div>
-    );
-  };
-
-<<<<<<< HEAD
-  const renderIntro = (slide) => {
-    const title = slide.data?.title || "The Loremaker Universe";
-    const blurb =
-      slide.data?.blurb ||
-      "Step beyond the veil into Menelek Makonnen’s ever-expanding universe where every dossier unlocks new connections.";
-    const orbits = [
-      { inset: "6%", duration: 28, delay: 0, dotClass: "bg-amber-300" },
-      { inset: "18%", duration: 34, delay: 0.6, dotClass: "bg-fuchsia-300" },
-      { inset: "30%", duration: 40, delay: 1.1, dotClass: "bg-indigo-300" },
-    ];
-    return (
-      <div className="relative flex h-full flex-col overflow-hidden rounded-[32px] border border-white/15 bg-gradient-to-br from-black/70 via-indigo-900/60 to-fuchsia-700/45 p-8 text-white md:p-12">
-        <div className="absolute inset-0 bg-[radial-gradient(circle_at_top_left,rgba(255,255,255,0.12),transparent_55%)]" />
-        <motion.div
-          className="absolute -right-32 top-1/4 h-72 w-72 rounded-full bg-amber-400/20 blur-3xl"
-          animate={{ opacity: [0.25, 0.5, 0.28], scale: [1, 1.06, 0.96] }}
-          transition={{ duration: 16, repeat: Infinity, ease: "easeInOut" }}
-        />
-        <div className="relative z-10 grid flex-1 gap-8 lg:grid-cols-[3fr_2fr] lg:items-center">
-          <div className="space-y-6">
-            <div className="text-xs font-bold uppercase tracking-[0.35em] text-white/70">{slide.label}</div>
-            <h2 className="text-3xl font-black leading-tight tracking-tight text-balance sm:text-5xl lg:text-6xl">{title}</h2>
-            <p className="max-w-xl text-sm font-semibold text-white/80 sm:text-base lg:text-lg">{blurb}</p>
-            <div className="flex flex-wrap gap-3">
-              <Button variant="gradient" size="lg" onClick={onScrollToCharacters} className="shadow-[0_18px_48px_rgba(253,230,138,0.35)]">
-                Discover the Universe
-              </Button>
-              <Button variant="outline" size="lg" onClick={onOpenFilters} className="border-white/60 text-white/90 hover:bg-white/10">
-                Shape Your Lore Feed
-              </Button>
-            </div>
-            <div className="flex flex-wrap gap-2 text-[11px] font-semibold uppercase tracking-[0.35em] text-white/70 sm:text-xs">
-              <span>Daily sync across every device</span>
-              <span className="hidden sm:inline">•</span>
-              <span>One universe — countless stories</span>
-            </div>
-          </div>
-          <div className="relative flex items-center justify-center">
-            <div className="relative h-44 w-44 sm:h-56 sm:w-56">
-              <motion.div
-                className="absolute inset-0 rounded-full bg-gradient-to-br from-amber-300/25 via-fuchsia-400/20 to-indigo-500/25 blur-3xl"
-                animate={{ opacity: [0.2, 0.45, 0.25], scale: [0.95, 1.05, 0.98] }}
-                transition={{ duration: 18, repeat: Infinity, ease: "easeInOut" }}
-              />
-              <motion.div
-                className="absolute inset-[12%] rounded-full border border-white/25"
-                animate={{ rotate: 360, scale: [1, 1.03, 0.97, 1] }}
-                transition={{ duration: 30, repeat: Infinity, ease: "linear" }}
-              />
-              <motion.div
-                className="absolute inset-[28%] rounded-full border border-white/15"
-                animate={{ rotate: -360, scale: [1, 0.98, 1.02, 1] }}
-                transition={{ duration: 36, repeat: Infinity, ease: "linear" }}
-              />
-              <div className="absolute inset-[44%] rounded-full border border-white/10" />
-              {orbits.map((orbit, index) => (
-                <motion.div
-                  key={`orbit-${index}`}
-                  className="absolute rounded-full"
-                  style={{ inset: orbit.inset }}
-                  animate={{ rotate: 360 }}
-                  transition={{ duration: orbit.duration, repeat: Infinity, ease: "linear", delay: orbit.delay }}
-                >
-                  <span
-                    className={cx(
-                      "absolute left-1/2 top-0 h-2 w-2 -translate-x-1/2 rounded-full shadow-[0_0_14px_rgba(244,244,255,0.75)]",
-                      orbit.dotClass
-                    )}
-                  />
-                </motion.div>
-              ))}
-              <motion.span
-                className="absolute inset-0 flex items-center justify-center text-xs font-extrabold uppercase tracking-[0.45em] text-white/70"
-                animate={{ opacity: [0.6, 1, 0.6], letterSpacing: ["0.45em", "0.5em", "0.45em"] }}
-                transition={{ duration: 14, repeat: Infinity, ease: "easeInOut" }}
-              >
-                Lore
-              </motion.span>
-            </div>
-=======
-  const renderRoster = (slide, icon, facetKey) => {
-    const payload = slide.data;
-    if (!payload?.name) {
-      return (
-        <div className="flex h-full flex-col justify-center gap-3 rounded-[32px] border border-white/10 bg-white/6 p-8 text-white">
-          <div className="text-xs font-bold uppercase tracking-[0.35em] text-white/70">{slide.label}</div>
-          <p className="text-sm font-semibold text-white/70">Daily highlight synchronising…</p>
-        </div>
-      );
-    }
-    const members = payload.members || payload.residents || payload.wielders || [];
-    const descriptor =
-      slide.key === "faction"
-        ? `Allies sworn to ${payload.name}`
-        : slide.key === "location"
-          ? `Key figures shaping ${payload.name}`
-          : `Masters of ${payload.name}`;
-    const limit = isCompact ? 3 : 6;
-    return (
-      <div className="grid h-full gap-8 rounded-[32px] border border-white/15 bg-black/40 p-8 text-white lg:grid-cols-[2fr_3fr]">
-        <div className="space-y-4">
-          <div className="flex items-center gap-3 text-xs font-bold uppercase tracking-[0.35em] text-white/70">
-            {icon}
-            {slide.label}
-          </div>
-          <h3 className="text-2xl font-black leading-tight text-balance sm:text-4xl">{payload.name}</h3>
-          <p className="text-sm font-semibold text-white/75">{descriptor}</p>
-          <div className="flex flex-wrap gap-2">
-            <Button
-              type="button"
-              variant="gradient"
-              size="sm"
-              onClick={() => {
-                onFacet?.({ key: facetKey, value: payload.name });
-              }}
-              className="shadow-[0_10px_30px_rgba(250,204,21,0.25)]"
-            >
-              Filter by {payload.name}
-            </Button>
-          </div>
-        </div>
-        <div className="grid gap-3 sm:grid-cols-2">
-          {members.slice(0, limit).map((member) => (
-            <button
-              key={member.id || member.name}
-              type="button"
-              onClick={() => onOpenCharacter?.(member)}
-              className="flex items-center gap-3 rounded-3xl border border-white/15 bg-white/10 p-3 text-left transition hover:bg-white/20"
-            >
-              <Insignia label={member.name} size={40} variant={slide.key === "faction" ? "faction" : "character"} />
-              <div className="flex flex-col text-xs">
-                <span className="text-sm font-black text-white">{member.name}</span>
-                <span className="text-white/70">{member.alias?.[0] || member.shortDesc?.slice(0, 40) || "Open dossier"}</span>
-              </div>
-            </button>
-          ))}
-          {!members.length && (
-            <div className="flex h-32 items-center justify-center rounded-3xl border border-dashed border-white/15 bg-white/5 text-xs font-semibold text-white/60">
-              Awaiting intel on key figures.
-            </div>
-          )}
-        </div>
-      </div>
-    );
-  };
-
-  const renderSlide = (slide) => {
-    switch (slide.key) {
-      case "intro":
-        return renderIntro(slide);
-      case "character":
-        return renderCharacter(slide);
-      case "faction":
-        return renderRoster(slide, <Layers className="h-6 w-6" />, "faction");
-      case "location":
-        return renderRoster(slide, <MapPin className="h-6 w-6" />, "locations");
-      case "power":
-        return renderRoster(slide, <Atom className="h-6 w-6" />, "powers");
-      default:
-        return null;
-    }
-  };
-
-  return (
-    <section className="relative overflow-hidden rounded-[36px] border border-white/15 bg-gradient-to-br from-indigo-900/60 via-fuchsia-700/40 to-amber-500/25 shadow-[0_40px_120px_rgba(12,9,32,0.55)]">
-      <HeroHalo />
-      <div className="absolute inset-0 bg-[radial-gradient(circle_at_top_left,rgba(255,255,255,0.18),transparent_55%)]" />
-      <div className="absolute inset-x-0 top-0 h-32 bg-gradient-to-b from-black/50 to-transparent" />
-      <div className="absolute -left-24 bottom-0 h-72 w-72 rounded-full bg-amber-400/15 blur-3xl" />
-      <div className="absolute -right-20 -top-10 h-72 w-72 rounded-full bg-fuchsia-500/15 blur-3xl" />
-      <div className="relative z-10 flex flex-col gap-10 px-6 py-14 sm:px-10 md:px-16">
-        <nav className="flex flex-col gap-4 text-[11px] font-semibold uppercase tracking-[0.4em] text-white/70 sm:flex-row sm:items-center sm:justify-between">
-          <div className="flex items-center gap-2 text-white">
-            <Clock size={12} /> {todayKey()} • Daily Lore Sequence
-          </div>
-          <button
-            type="button"
-            onClick={() => window.location.reload()}
-            className="self-start rounded-full border border-white/35 px-3 py-1 text-white transition hover:bg-white/10 sm:self-auto"
-          >
-            Loremaker
-          </button>
-        </nav>
-
-        <div className="relative">
-          {slides.length > 1 && (
-            <>
-              <button
-                type="button"
-                onClick={goPrev}
-                className="absolute left-2 top-1/2 z-20 flex h-12 w-12 -translate-y-1/2 items-center justify-center rounded-full border border-white/40 bg-black/70 text-white shadow-lg transition hover:bg-black/90 focus-visible:outline focus-visible:outline-2 focus-visible:outline-amber-300"
-                aria-label="Previous highlight"
-              >
-                <ChevronLeft className="h-6 w-6 sm:h-7 sm:w-7" />
-              </button>
-              <button
-                type="button"
-                onClick={goNext}
-                className="absolute right-2 top-1/2 z-20 flex h-12 w-12 -translate-y-1/2 items-center justify-center rounded-full border border-white/40 bg-black/70 text-white shadow-lg transition hover:bg-black/90 focus-visible:outline focus-visible:outline-2 focus-visible:outline-amber-300"
-                aria-label="Next highlight"
-              >
-                <ChevronRight className="h-6 w-6 sm:h-7 sm:w-7" />
-              </button>
-            </>
-          )}
-          <div className="overflow-hidden rounded-[36px] h-[420px] sm:h-[500px] lg:h-[540px]">
-            <AnimatePresence mode="wait" initial={false} custom={direction}>
-              <motion.div
-                key={current?.key}
-                custom={direction}
-                initial={{ opacity: 0, x: direction > 0 ? 140 : -140 }}
-                animate={{ opacity: 1, x: 0 }}
-                exit={{ opacity: 0, x: direction > 0 ? -140 : 140 }}
-                transition={{ duration: 0.85, ease: "easeInOut" }}
-                className="relative h-full"
-              >
-                {renderSlide(current)}
-              </motion.div>
-            </AnimatePresence>
->>>>>>> 019d83f4
           </div>
         </div>
 
