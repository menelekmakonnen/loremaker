--- conflicted
+++ resolved
@@ -29,7 +29,6 @@
   Crown,
   Swords,
 } from "lucide-react";
-<<<<<<< HEAD
 import {
   computeFeatured,
   normaliseArray,
@@ -37,9 +36,6 @@
   todayKey,
   publicCharactersError,
 } from "../lib/characters";
-=======
-import { computeFeatured, normaliseArray, fetchCharactersFromSheets, todayKey } from "../lib/characters";
->>>>>>> bb108a16
 
 /**
  * Ultra interactive Loremaker experience
@@ -249,7 +245,6 @@
 
   useEffect(() => {
     setData(initialData);
-<<<<<<< HEAD
     setError(initialError ? publicCharactersError(initialError) : null);
     setLoading(false);
   }, [initialData, initialError]);
@@ -260,18 +255,6 @@
     }
   }, [fetchLatest, initialData.length, initialError]);
 
-=======
-    setError(initialError);
-    setLoading(false);
-  }, [initialData, initialError]);
-
-  useEffect(() => {
-    if (!initialData.length && !initialError) {
-      fetchLatest();
-    }
-  }, [fetchLatest, initialData.length, initialError]);
-
->>>>>>> bb108a16
   return { data, loading, error, refetch: () => fetchLatest(true) };
 }
 
@@ -3289,18 +3272,11 @@
       revalidate: 600,
     };
   } catch (error) {
-<<<<<<< HEAD
     console.error("[characters] Failed to load initial characters", error);
     return {
       props: {
         initialCharacters: [],
         initialError: publicCharactersError(error),
-=======
-    return {
-      props: {
-        initialCharacters: [],
-        initialError: error?.message || "Unable to load characters",
->>>>>>> bb108a16
       },
       revalidate: 300,
     };
