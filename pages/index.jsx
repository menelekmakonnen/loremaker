--- conflicted
+++ resolved
@@ -567,7 +567,6 @@
       })),
     []
   );
-<<<<<<< HEAD
   const planets = useMemo(
     () =>
       Array.from({ length: 4 }, (_, index) => ({
@@ -603,8 +602,6 @@
     return () => window.removeEventListener("pointermove", handler);
   }, []);
 
-=======
->>>>>>> fa25f40f
   return (
     <div className="pointer-events-none absolute inset-0 -z-30 overflow-hidden">
       <div className="absolute inset-0 bg-[radial-gradient(circle_at_top,rgba(26,32,68,0.85),#050611_65%)]" />
@@ -632,7 +629,6 @@
             height: `${star.size}px`,
             top: `${star.top}%`,
             left: `${star.left}%`,
-<<<<<<< HEAD
           }}
           animate={() => {
             const dx = pointer.x * 100 - star.left;
@@ -691,12 +687,6 @@
             opacity: [0.4, 0.55, 0.35],
           }}
           transition={{ duration: vortex.duration, repeat: Infinity, ease: "easeInOut" }}
-=======
-            boxShadow: "0 0 6px rgba(255,255,255,0.45)",
-          }}
-          animate={{ opacity: [0.15, 0.75, 0.3] }}
-          transition={{ duration: 4.5, delay: star.delay, repeat: Infinity, ease: "easeInOut" }}
->>>>>>> fa25f40f
         />
       ))}
       {comets.map((comet) => (
@@ -1063,11 +1053,7 @@
       animate={pulse ? { rotate: [0, -1.5, 1.5, -0.75, 0.75, 0], scale: [1, 1.02, 0.99, 1.01, 1] } : { rotate: 0, scale: 1 }}
       transition={{ type: "spring", stiffness: 230, damping: 20 }}
     >
-<<<<<<< HEAD
       <Card className={cx("flex h-full flex-col overflow-hidden bg-white/8", highlight ? "ring-2 ring-amber-300" : "")}> 
-=======
-      <Card className={cx("flex h-full flex-col overflow-hidden bg-white/8", highlight ? "ring-2 ring-amber-300" : "")}>
->>>>>>> fa25f40f
         <div
           role="button"
           tabIndex={0}
@@ -1082,17 +1068,6 @@
             className="h-full w-full object-cover transition-transform duration-500 group-hover:scale-105"
           />
           <div className="absolute inset-0 bg-gradient-to-t from-black/85 via-black/30 to-transparent transition duration-500 group-hover:from-black/70" />
-<<<<<<< HEAD
-=======
-          <div className="absolute left-4 top-4 flex items-center gap-2">
-            <Insignia label={char.faction?.[0] || char.name} size={40} variant={char.faction?.length ? "faction" : "character"} />
-            {char.alias?.[0] && (
-              <span className="hidden rounded-full bg-white/15 px-3 py-1 text-[10px] font-bold uppercase tracking-wide text-white/80 sm:inline">
-                {char.alias[0]}
-              </span>
-            )}
-          </div>
->>>>>>> fa25f40f
           <motion.button
             type="button"
             whileTap={{ scale: 0.92 }}
@@ -1173,14 +1148,9 @@
                 triggerSim();
               }}
               className="rounded-full border border-white/20 bg-white/5 px-3 py-1 text-white transition hover:bg-white/15"
-<<<<<<< HEAD
               aria-label="Send to arena"
             >
               <Swords size={14} />
-=======
-            >
-              Add to Sim
->>>>>>> fa25f40f
             </button>
           </div>
         </div>
@@ -1415,11 +1385,7 @@
   const slice = data.slice(0, page * PAGE_SIZE);
   const mobileClass = mobileColumns >= 3 ? "grid-cols-3" : "grid-cols-2";
   return (
-<<<<<<< HEAD
     <div className="grid grid-cols-[repeat(auto-fit,minmax(150px,1fr))] gap-3 pb-24 sm:gap-5 lg:grid-cols-[repeat(auto-fit,minmax(200px,1fr))]">
-=======
-    <div className={cx("grid gap-4 pb-24 sm:gap-6", mobileClass, "sm:grid-cols-2 lg:grid-cols-3 xl:grid-cols-4")}>
->>>>>>> fa25f40f
       {slice.map((c) => (
         <CharacterCard
           key={c.id}
@@ -1568,7 +1534,6 @@
   const topLocations = (char.locations || []).slice(0, 2);
   const topFactions = (char.faction || []).slice(0, 2);
   const topTags = (char.tags || []).slice(0, 3);
-<<<<<<< HEAD
   const confettiPieces = useMemo(
     () =>
       Array.from({ length: 16 }).map((_, index) => ({
@@ -1580,8 +1545,6 @@
       })),
     [char.id]
   );
-=======
->>>>>>> fa25f40f
   return (
     <motion.div
       layout
@@ -1629,22 +1592,13 @@
           X
         </motion.div>
       )}
-<<<<<<< HEAD
       <div className="flex flex-wrap items-center justify-between gap-2 text-[9px] sm:text-xs">
         <Badge className="bg-slate-800/80 px-3 py-1 text-[9px] uppercase tracking-[0.3em] text-slate-200">Combatant {position}</Badge>
-=======
-      <div className="flex flex-wrap items-center justify-between gap-2 text-[10px] sm:text-xs">
-        <Badge className="bg-slate-800/80 px-3 py-1 text-[10px] uppercase tracking-[0.3em] text-slate-200">Combatant {position}</Badge>
->>>>>>> fa25f40f
         <div className="flex items-center gap-2">
           <Button
             variant="ghost"
             size="sm"
-<<<<<<< HEAD
             className="h-9 px-3 text-[9px] sm:h-auto sm:text-[11px]"
-=======
-            className="h-9 px-3 text-[10px] sm:h-auto sm:text-[11px]"
->>>>>>> fa25f40f
             onClick={() => onOpen(char)}
             aria-label="View combatant details"
           >
@@ -1654,11 +1608,7 @@
           <Button
             variant="outline"
             size="sm"
-<<<<<<< HEAD
             className="h-9 px-3 text-[9px] sm:h-auto sm:text-[11px]"
-=======
-            className="h-9 px-3 text-[10px] sm:h-auto sm:text-[11px]"
->>>>>>> fa25f40f
             onClick={() => onRelease(char.id)}
             aria-label="Remove combatant"
           >
@@ -1683,26 +1633,15 @@
           />
         </div>
       </button>
-<<<<<<< HEAD
       <div className="mt-4 flex flex-col gap-3 sm:flex-row sm:items-start sm:gap-4">
-=======
-      <div className="mt-4 flex items-start gap-3">
->>>>>>> fa25f40f
         <ImageSafe
           src={char.cover || char.gallery[0]}
           alt={char.name}
           fallbackLabel={char.name}
-<<<<<<< HEAD
           className="hidden h-24 w-24 rounded-2xl border border-slate-700 object-cover sm:block sm:h-32 sm:w-32"
         />
         <div className="flex-1 space-y-3 text-[10px] sm:text-xs">
           <div className="hidden text-lg font-black text-white sm:block sm:text-xl">{char.name}</div>
-=======
-          className="h-24 w-24 rounded-2xl border border-slate-700 object-cover sm:h-32 sm:w-32"
-        />
-        <div className="flex-1 space-y-3 text-[10px] sm:text-xs">
-          <div className="text-base font-black text-white sm:text-xl">{char.name}</div>
->>>>>>> fa25f40f
           <div className="grid grid-cols-2 gap-2">
             {char.gender && (
               <div>
@@ -1731,17 +1670,10 @@
           </div>
           {!!topLocations.length && (
             <div>
-<<<<<<< HEAD
               <div className="text-[9px] font-bold uppercase tracking-wide text-slate-400 sm:text-[10px]">Locations</div>
               <div className="flex flex-wrap gap-1">
                 {topLocations.map((loc) => (
                   <span key={loc} className="rounded-full bg-slate-800/80 px-2 py-1 text-[9px] font-bold uppercase tracking-wide text-white sm:text-[10px]">
-=======
-              <div className="text-[10px] font-bold uppercase tracking-wide text-slate-400">Locations</div>
-              <div className="flex flex-wrap gap-1">
-                {topLocations.map((loc) => (
-                  <span key={loc} className="rounded-full bg-slate-800/80 px-2 py-1 text-[10px] font-bold uppercase tracking-wide text-white">
->>>>>>> fa25f40f
                     {loc}
                   </span>
                 ))}
@@ -1750,17 +1682,10 @@
           )}
           {!!topFactions.length && (
             <div>
-<<<<<<< HEAD
               <div className="text-[9px] font-bold uppercase tracking-wide text-slate-400 sm:text-[10px]">Factions</div>
               <div className="flex flex-wrap gap-1">
                 {topFactions.map((faction) => (
                   <span key={faction} className="rounded-full bg-slate-800/80 px-2 py-1 text-[9px] font-bold uppercase tracking-wide text-white sm:text-[10px]">
-=======
-              <div className="text-[10px] font-bold uppercase tracking-wide text-slate-400">Factions</div>
-              <div className="flex flex-wrap gap-1">
-                {topFactions.map((faction) => (
-                  <span key={faction} className="rounded-full bg-slate-800/80 px-2 py-1 text-[10px] font-bold uppercase tracking-wide text-white">
->>>>>>> fa25f40f
                     {faction}
                   </span>
                 ))}
@@ -1769,17 +1694,10 @@
           )}
           {!!topTags.length && (
             <div>
-<<<<<<< HEAD
               <div className="text-[9px] font-bold uppercase tracking-wide text-slate-400 sm:text-[10px]">Tags</div>
               <div className="flex flex-wrap gap-1">
                 {topTags.map((tag) => (
                   <span key={tag} className="rounded-full bg-slate-800/80 px-2 py-1 text-[9px] font-bold uppercase tracking-wide text-white sm:text-[10px]">
-=======
-              <div className="text-[10px] font-bold uppercase tracking-wide text-slate-400">Tags</div>
-              <div className="flex flex-wrap gap-1">
-                {topTags.map((tag) => (
-                  <span key={tag} className="rounded-full bg-slate-800/80 px-2 py-1 text-[10px] font-bold uppercase tracking-wide text-white">
->>>>>>> fa25f40f
                     {tag}
                   </span>
                 ))}
@@ -1802,11 +1720,7 @@
           <button
             type="button"
             onClick={() => setExpanded((state) => !state)}
-<<<<<<< HEAD
             className="w-full rounded-full border border-slate-700/70 bg-slate-900/80 px-3 py-1.5 text-[10px] font-bold uppercase tracking-wide text-slate-200 transition hover:bg-slate-800"
-=======
-            className="w-full rounded-full border border-slate-700/70 bg-slate-900/80 px-3 py-1.5 text-[11px] font-bold uppercase tracking-wide text-slate-200 transition hover:bg-slate-800"
->>>>>>> fa25f40f
           >
             {expanded ? "Hide extended powers" : `Reveal all ${powers.length} powers`}
           </button>
@@ -1954,13 +1868,9 @@
               />
             </div>
             <div className="order-3 col-span-2 flex flex-col items-center justify-center gap-3 rounded-3xl border border-slate-800/60 bg-[#0f1329]/80 p-4 text-center lg:order-none lg:col-span-1 lg:col-start-2 lg:row-start-1 lg:row-end-2 lg:self-stretch lg:justify-self-center lg:p-5">
-<<<<<<< HEAD
               <motion.button
                 type="button"
                 onClick={runBattle}
-=======
-              <motion.div
->>>>>>> fa25f40f
                 animate={battleState}
                 variants={swordVariants}
                 transition={{ duration: 0.9, ease: "easeInOut" }}
@@ -1970,7 +1880,6 @@
                 aria-label="Initiate duel"
               >
                 <Swords className="h-10 w-10" />
-<<<<<<< HEAD
               </motion.button>
               <div className="flex flex-col gap-2 text-[10px] font-bold text-slate-200 sm:text-xs">
                 <Button variant="gradient" size="sm" onClick={runBattle} className="text-[10px] sm:text-[11px]">
@@ -1980,17 +1889,6 @@
                   Random Duel
                 </Button>
                 <Button variant="destructive" size="sm" onClick={reset} className="text-[10px] sm:text-[11px]">
-=======
-              </motion.div>
-              <div className="flex flex-col gap-2 text-[11px] font-bold text-slate-200 sm:text-xs">
-                <Button variant="outline" size="sm" onClick={runRandom} className="text-[11px]">
-                  Random Duel
-                </Button>
-                <Button variant="gradient" size="sm" onClick={runBattle} className="text-[11px]">
-                  Fight
-                </Button>
-                <Button variant="destructive" size="sm" onClick={reset} className="text-[11px]">
->>>>>>> fa25f40f
                   Reset Arena
                 </Button>
                 <span className="text-[10px] font-semibold uppercase tracking-[0.3em] text-slate-400">
@@ -2218,19 +2116,8 @@
 }
 
 
-<<<<<<< HEAD
 function HeroSection({ featured, onOpenFilters, onScrollToCharacters, onOpenCharacter, onFacet }) {
   const isCompact = useMediaQuery("(max-width: 640px)");
-=======
-function HeroSection({
-  totalCharacters,
-  featured,
-  onOpenFilters,
-  onScrollToCharacters,
-  onOpenCharacter,
-  onFacet,
-}) {
->>>>>>> fa25f40f
   const slides = useMemo(() => {
     const base = [
       { key: "intro", label: "Menelek Makonnen Presents", data: { title: "The Loremaker Universe", blurb: "Author Menelek Makonnen opens the living universe — an ever-growing nexus of characters, factions, and cosmic forces awaiting your exploration." } },
@@ -2276,11 +2163,7 @@
     const char = slide.data;
     if (!char) {
       return (
-<<<<<<< HEAD
         <div className="flex h-full flex-col justify-center gap-4 rounded-[32px] border border-white/15 bg-black/50 p-8 text-white">
-=======
-        <div className="flex min-h-[260px] flex-col justify-center gap-4 rounded-[32px] border border-white/15 bg-black/50 p-8 text-white">
->>>>>>> fa25f40f
           <div className="text-xs font-bold uppercase tracking-[0.35em] text-white/60">Featured Character</div>
           <p className="text-base font-semibold text-white/70 sm:text-lg">Loading today’s legend…</p>
         </div>
@@ -2309,11 +2192,7 @@
             openProfile();
           }
         }}
-<<<<<<< HEAD
         className="relative flex h-full flex-col justify-between overflow-hidden rounded-[32px] border border-white/15 bg-black/60 p-8 text-white lg:flex-row"
-=======
-        className="relative flex min-h-[320px] flex-col justify-between overflow-hidden rounded-[32px] border border-white/15 bg-black/60 p-8 text-white lg:flex-row"
->>>>>>> fa25f40f
       >
         {heroImage && (
           <motion.div
@@ -2394,7 +2273,6 @@
     const blurb =
       slide.data?.blurb ||
       "Step beyond the veil into Menelek Makonnen’s ever-expanding universe where every dossier unlocks new connections.";
-<<<<<<< HEAD
     const orbits = [
       { inset: "6%", duration: 28, delay: 0, dotClass: "bg-amber-300" },
       { inset: "18%", duration: 34, delay: 0.6, dotClass: "bg-fuchsia-300" },
@@ -2402,21 +2280,13 @@
     ];
     return (
       <div className="relative flex h-full flex-col overflow-hidden rounded-[32px] border border-white/15 bg-gradient-to-br from-black/70 via-indigo-900/60 to-fuchsia-700/45 p-8 text-white md:p-12">
-=======
-    return (
-      <div className="relative overflow-hidden rounded-[32px] border border-white/15 bg-gradient-to-br from-black/70 via-indigo-900/60 to-fuchsia-700/45 p-8 text-white md:p-12">
->>>>>>> fa25f40f
         <div className="absolute inset-0 bg-[radial-gradient(circle_at_top_left,rgba(255,255,255,0.12),transparent_55%)]" />
         <motion.div
           className="absolute -right-32 top-1/4 h-72 w-72 rounded-full bg-amber-400/20 blur-3xl"
           animate={{ opacity: [0.25, 0.5, 0.28], scale: [1, 1.06, 0.96] }}
           transition={{ duration: 16, repeat: Infinity, ease: "easeInOut" }}
         />
-<<<<<<< HEAD
         <div className="relative z-10 grid flex-1 gap-8 lg:grid-cols-[3fr_2fr] lg:items-center">
-=======
-        <div className="relative z-10 grid gap-8 lg:grid-cols-[3fr_2fr] lg:items-center">
->>>>>>> fa25f40f
           <div className="space-y-6">
             <div className="text-xs font-bold uppercase tracking-[0.35em] text-white/70">{slide.label}</div>
             <h2 className="text-3xl font-black tracking-tight sm:text-5xl lg:text-6xl">{title}</h2>
@@ -2435,7 +2305,6 @@
               <span>One universe — countless stories</span>
             </div>
           </div>
-<<<<<<< HEAD
           <div className="relative flex items-center justify-center">
             <div className="relative h-44 w-44 sm:h-56 sm:w-56">
               <motion.div
@@ -2477,13 +2346,6 @@
               >
                 Lore
               </motion.span>
-=======
-          <div className="flex items-center justify-center">
-            <div className="flex min-h-[160px] w-full max-w-xs flex-col items-center justify-center gap-2 rounded-3xl border border-white/20 bg-black/50 p-6 text-center shadow-[0_18px_48px_rgba(8,10,28,0.45)]">
-              <span className="text-[10px] font-bold uppercase tracking-[0.35em] text-white/60">Universe Size</span>
-              <span className="text-4xl font-black text-white sm:text-5xl">{totalCharacters}</span>
-              <span className="text-xs font-semibold uppercase tracking-wide text-white/70">Legends catalogued</span>
->>>>>>> fa25f40f
             </div>
           </div>
         </div>
@@ -2495,11 +2357,7 @@
     const payload = slide.data;
     if (!payload?.name) {
       return (
-<<<<<<< HEAD
         <div className="flex h-full flex-col justify-center gap-3 rounded-[32px] border border-white/10 bg-white/6 p-8 text-white">
-=======
-        <div className="flex min-h-[220px] flex-col justify-center gap-3 rounded-[32px] border border-white/10 bg-white/6 p-8 text-white">
->>>>>>> fa25f40f
           <div className="text-xs font-bold uppercase tracking-[0.35em] text-white/70">{slide.label}</div>
           <p className="text-sm font-semibold text-white/70">Daily highlight synchronising…</p>
         </div>
@@ -2512,14 +2370,9 @@
         : slide.key === "location"
           ? `Key figures shaping ${payload.name}`
           : `Masters of ${payload.name}`;
-<<<<<<< HEAD
     const limit = isCompact ? 3 : 6;
     return (
       <div className="grid h-full gap-8 rounded-[32px] border border-white/15 bg-black/40 p-8 text-white lg:grid-cols-[2fr_3fr]">
-=======
-    return (
-      <div className="grid gap-8 rounded-[32px] border border-white/15 bg-black/40 p-8 text-white lg:grid-cols-[2fr_3fr]">
->>>>>>> fa25f40f
         <div className="space-y-4">
           <div className="flex items-center gap-3 text-xs font-bold uppercase tracking-[0.35em] text-white/70">
             {icon}
@@ -2542,11 +2395,7 @@
           </div>
         </div>
         <div className="grid gap-3 sm:grid-cols-2">
-<<<<<<< HEAD
           {members.slice(0, limit).map((member) => (
-=======
-          {members.slice(0, 6).map((member) => (
->>>>>>> fa25f40f
             <button
               key={member.id || member.name}
               type="button"
@@ -2629,11 +2478,7 @@
               </button>
             </>
           )}
-<<<<<<< HEAD
           <div className="overflow-hidden rounded-[36px] h-[420px] sm:h-[500px] lg:h-[540px]">
-=======
-          <div className="overflow-hidden rounded-[36px]">
->>>>>>> fa25f40f
             <AnimatePresence mode="wait" initial={false} custom={direction}>
               <motion.div
                 key={current?.key}
@@ -2642,68 +2487,11 @@
                 animate={{ opacity: 1, x: 0 }}
                 exit={{ opacity: 0, x: direction > 0 ? -140 : 140 }}
                 transition={{ duration: 0.85, ease: "easeInOut" }}
-<<<<<<< HEAD
                 className="relative h-full"
-=======
-                className="relative"
->>>>>>> fa25f40f
               >
                 {renderSlide(current)}
               </motion.div>
             </AnimatePresence>
-<<<<<<< HEAD
-=======
-          </div>
-          <div className="mt-4 flex flex-wrap items-center justify-between gap-3 text-xs font-bold uppercase tracking-wide text-white/70">
-            <span>
-              {index + 1} / {slides.length} — {current?.label}
-            </span>
-            <div className="flex items-center gap-2">
-              {slides.map((slide, idx) => (
-                <button
-                  key={slide.key}
-                  type="button"
-                  onClick={() => {
-                    setDirection(idx > index ? 1 : -1);
-                    setIndex(idx);
-                  }}
-                  className={cx(
-                    "h-2 w-6 rounded-full transition",
-                    idx === index ? "bg-white" : "bg-white/30 hover:bg-white/60"
-                  )}
-                  aria-label={`Show ${slide.label}`}
-                />
-              ))}
-            </div>
-          </div>
-        </div>
-
-        <div className="flex flex-wrap items-center gap-4">
-          <Button
-            variant="gradient"
-            size="lg"
-            onClick={onOpenFilters}
-            className="shadow-[0_18px_48px_rgba(253,230,138,0.35)]"
-          >
-            Launch Filters
-          </Button>
-          <Button
-            variant="outline"
-            size="lg"
-            onClick={onScrollToCharacters}
-            className="border-white/60 text-white/90 hover:bg-white/10"
-          >
-            Explore Universe
-          </Button>
-          <div className="ml-auto flex items-center gap-3 rounded-3xl border border-white/20 bg-white/10 px-3 py-2 text-xs font-semibold text-white/80 sm:text-sm">
-            <div className="flex h-12 w-12 items-center justify-center rounded-2xl border border-white/30 bg-black/60 text-[10px] font-black uppercase tracking-[0.35em] text-white/70">
-              Lore
-            </div>
-            <div className="flex flex-col gap-0.5 text-right">
-              <span className="text-[10px] font-bold uppercase tracking-[0.35em] text-white/60">Living Codex</span>
-              <span className="text-base font-black text-white sm:text-lg">{totalCharacters} Legends catalogued</span>
-            </div>
->>>>>>> fa25f40f
           </div>
         </div>
 
@@ -2744,12 +2532,8 @@
   const [openModal, setOpenModal] = useState(false);
   const [currentCharacter, setCurrentCharacter] = useState(null);
   const [filtersOpen, setFiltersOpen] = useState(false);
-<<<<<<< HEAD
   const [transferNotices, setTransferNotices] = useState([]);
   const [headerCollapsed, setHeaderCollapsed] = useState(false);
-=======
-  const [mobileColumns, setMobileColumns] = useState(2);
->>>>>>> fa25f40f
   const visitTracked = useRef(false);
   const statRingId = useMemo(() => Math.random().toString(36).slice(2), []);
 
@@ -2905,7 +2689,6 @@
     <div className="relative min-h-screen w-full overflow-x-hidden bg-[#050813] text-white">
       <CosmicBackdrop />
       <Aurora className="opacity-70" />
-<<<<<<< HEAD
       <AnimatePresence>
         {transferNotices.map((notice) => (
           <motion.div
@@ -2944,27 +2727,6 @@
                 </button>
               </div>
             </div>
-=======
-      <header className="sticky top-0 z-40 border-b border-white/10 bg-black/60 backdrop-blur-2xl">
-        <div className="mx-auto w-full max-w-7xl space-y-3 px-3 py-4 sm:px-4">
-          <div className="flex flex-wrap items-center justify-between gap-3">
-            <div className="flex items-center gap-3">
-              <LoreShield onClick={() => window.location.reload()} />
-              <div className="flex flex-col text-[10px] font-semibold uppercase tracking-[0.35em] text-white/60">
-                <span className="hidden sm:inline">Pulse of the Loremaker</span>
-                <span className="text-white/80">Daily featured lore drops</span>
-              </div>
-            </div>
-            <nav className="hidden items-center gap-3 text-[11px] font-bold uppercase tracking-[0.4em] text-white/60 sm:flex">
-              <button
-                type="button"
-                onClick={() => window.location.reload()}
-                className="rounded-full border border-white/35 px-3 py-1 text-white transition hover:bg-white/10"
-              >
-                Loremaker
-              </button>
-            </nav>
->>>>>>> fa25f40f
             <div className="flex items-center gap-2 sm:hidden">
               <Button
                 variant="ghost"
@@ -2979,11 +2741,7 @@
                 variant="ghost"
                 size="sm"
                 className="h-10 w-10 p-0"
-<<<<<<< HEAD
                 onClick={toggleArena}
-=======
-                onClick={() => setShowArena((prev) => !prev)}
->>>>>>> fa25f40f
                 aria-label={showArena ? "Hide arena" : "Open arena"}
               >
                 <Swords className="h-4 w-4" />
@@ -2997,7 +2755,6 @@
               >
                 <RefreshCcw className="h-4 w-4" />
               </Button>
-<<<<<<< HEAD
             </div>
             <div className="hidden items-center gap-3 sm:flex">
               <div className="flex items-center gap-3 rounded-3xl border border-white/20 bg-white/10 px-3 py-2 text-xs font-semibold text-white/80">
@@ -3108,73 +2865,6 @@
               aria-label={headerCollapsed ? "Expand header controls" : "Collapse header controls"}
             >
               {headerCollapsed ? <ChevronDown className="h-4 w-4" /> : <ChevronUp className="h-4 w-4" />}
-=======
-            </div>
-          </div>
-          <div className="grid grid-cols-4 gap-2 sm:flex sm:flex-wrap sm:items-center sm:justify-end">
-            <div className="relative col-span-4 sm:order-1 sm:flex-1 sm:max-w-sm">
-              <Input
-                value={query}
-                onChange={(event) => setQuery(event.target.value)}
-                placeholder="Search characters, powers, locations, tags..."
-                className="w-full bg-white/15 pl-9 text-sm sm:text-base"
-              />
-              <Search className="absolute left-3 top-1/2 h-4 w-4 -translate-y-1/2 text-white/70" />
-            </div>
-            <div className="relative col-span-4 sm:order-2 sm:w-48">
-              <select
-                value={sortMode}
-                onChange={(event) => setSortMode(event.target.value)}
-                className="w-full appearance-none rounded-xl border border-white/25 bg-black/60 px-3 py-2 pr-9 text-[11px] font-bold uppercase tracking-wide text-white/80 shadow-inner backdrop-blur focus:outline-none focus-visible:ring-2 focus-visible:ring-amber-300 sm:text-xs"
-              >
-                {SORT_OPTIONS.map((item) => (
-                  <option key={item.value} value={item.value} className="bg-black text-white">
-                    {item.label}
-                  </option>
-                ))}
-              </select>
-              <ArrowDown className="pointer-events-none absolute right-2 top-1/2 h-3.5 w-3.5 -translate-y-1/2 text-white/70" />
-            </div>
-            <Button
-              variant="gradient"
-              size="sm"
-              onClick={() => setFiltersOpen(true)}
-              className="col-span-1 shadow-[0_15px_40px_rgba(250,204,21,0.3)] sm:order-3 sm:col-auto"
-              aria-label="Open filters"
-            >
-              <Filter className="h-4 w-4" />
-              <span className="hidden sm:inline">Filters</span>
-            </Button>
-            <Button
-              variant="outline"
-              size="sm"
-              onClick={clearFilters}
-              className="col-span-1 sm:order-4 sm:col-auto"
-              aria-label="Clear filters"
-            >
-              <X size={14} />
-              <span className="hidden sm:inline">Clear</span>
-            </Button>
-            <Button
-              variant="subtle"
-              size="sm"
-              onClick={() => setShowArena((prev) => !prev)}
-              className="col-span-1 sm:order-5 sm:col-auto"
-              aria-label={showArena ? "Hide arena" : "Open arena"}
-            >
-              <Swords size={14} />
-              <span className="hidden sm:inline">{showArena ? "Hide Arena" : "Arena"}</span>
-            </Button>
-            <Button
-              variant="dark"
-              size="sm"
-              onClick={() => refetch()}
-              className="col-span-1 sm:order-6 sm:col-auto"
-              aria-label="Sync universe"
-            >
-              <RefreshCcw size={14} />
-              <span className="hidden sm:inline">Sync</span>
->>>>>>> fa25f40f
             </Button>
           </div>
           <AnimatePresence initial={false}>
@@ -3271,10 +2961,6 @@
         )}
 
         <HeroSection
-<<<<<<< HEAD
-=======
-          totalCharacters={data.length}
->>>>>>> fa25f40f
           featured={featured}
           onOpenFilters={() => setFiltersOpen(true)}
           onScrollToCharacters={scrollToCharacters}
@@ -3297,32 +2983,6 @@
           <div className="flex flex-wrap items-center gap-2 text-xs font-semibold uppercase tracking-[0.3em] text-white/60">
             <Users size={14} /> {filtered.length} heroes ready
           </div>
-<<<<<<< HEAD
-=======
-          <div className="flex items-center gap-2 text-xs font-semibold uppercase tracking-wide text-white/70">
-            <span>Mobile Density</span>
-            <button
-              type="button"
-              onClick={() => setMobileColumns(2)}
-              className={cx(
-                "rounded-full border px-3 py-1 transition",
-                mobileColumns === 2 ? "border-white bg-white/20 text-white" : "border-white/30 text-white/70 hover:bg-white/10"
-              )}
-            >
-              Duo
-            </button>
-            <button
-              type="button"
-              onClick={() => setMobileColumns(3)}
-              className={cx(
-                "rounded-full border px-3 py-1 transition",
-                mobileColumns === 3 ? "border-white bg-white/20 text-white" : "border-white/30 text-white/70 hover:bg-white/10"
-              )}
-            >
-              Trio
-            </button>
-          </div>
->>>>>>> fa25f40f
         </section>
 
         <div id="characters-grid" className="mt-6">
