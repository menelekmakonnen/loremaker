import React, {
  useCallback,
  useEffect,
  useMemo,
  useRef,
  useState,
  useId,
  useLayoutEffect,
} from "react";
import Head from "next/head";
import { AnimatePresence, motion, useMotionValue, useSpring, useTransform } from "framer-motion";
import {
  Search,
  RefreshCcw,
  X,
  ArrowDown,
  ArrowUp,
  ArrowRight,
  ChevronLeft,
  ChevronRight,
  ChevronUp,
  ChevronDown,
  Filter,
  Users,
  MapPin,
  Layers,
  Atom,
  Clock,
  Library,
  Crown,
  Swords,
  Sparkles,
  ShieldCheck,
  HeartPulse,
  Skull,
  Circle,
} from "lucide-react";
import {
  computeFeatured,
  normaliseArray,
  fetchCharactersFromSheets,
  todayKey,
  publicCharactersError,
  seededRandom,
} from "../lib/characters";

/**
 * Ultra interactive Loremaker experience
 * - Loads characters from Google Sheets (GViz)
 * - Daily seeded hero carousel + power seeding
 * - Sliding filters drawer, animated arena, immersive UI components
 */

function cx(...classes) {
  return classes.filter(Boolean).join(" ");
}

function clamp(value, min, max) {
  return Math.min(Math.max(value, min), max);
}

const useIsomorphicLayoutEffect = typeof window !== "undefined" ? useLayoutEffect : useEffect;

const STATUS_PRESETS = [
  { test: /active|alive/i, label: "Active", dot: "bg-emerald-400", ring: "ring-emerald-400/60", icon: ShieldCheck },
  { test: /deceased|dead|fallen/i, label: "Fallen", dot: "bg-rose-400", ring: "ring-rose-400/60", icon: Skull },
  { test: /missing|unknown|undisclosed/i, label: "Unknown", dot: "bg-indigo-300", ring: "ring-indigo-300/60", icon: Circle },
  { test: /retired|dormant|inactive/i, label: "Dormant", dot: "bg-amber-300", ring: "ring-amber-300/60", icon: HeartPulse },
];

function statusVisual(status) {
  if (!status) return null;
  const preset = STATUS_PRESETS.find((entry) => entry.test.test(status));
  if (!preset) return null;
  return preset;
}

function Button({ variant = "solid", size = "md", className = "", children, as: Tag = "button", ...props }) {
  const base = "inline-flex items-center justify-center gap-2 font-extrabold rounded-xl transition focus-visible:outline-none focus-visible:ring-2 focus-visible:ring-amber-300/80 focus-visible:ring-offset-2 focus-visible:ring-offset-transparent";
  const sizes = {
    sm: "px-3 py-1.5 text-xs",
    md: "px-4 py-2 text-sm",
    lg: "px-5 py-3 text-base",
  };
  const variants = {
    solid: "bg-white text-black hover:bg-white/90",
    subtle: "bg-white/10 text-white hover:bg-white/20 border border-white/20",
    ghost: "text-white/80 hover:bg-white/10",
    gradient: "bg-gradient-to-r from-amber-400 via-fuchsia-400 to-indigo-500 text-black shadow-lg hover:brightness-110",
    destructive: "bg-red-600 text-white hover:bg-red-500",
    outline: "border border-white/40 text-white hover:bg-white/10",
    dark: "bg-black/70 text-white hover:bg-black",
  };
  return (
    <Tag className={cx(base, sizes[size], variants[variant] || variants.solid, className)} {...props}>
      {children}
    </Tag>
  );
}

function Card({ className = "", children }) {
  return <div className={cx("rounded-3xl border border-white/12 bg-white/8 backdrop-blur-2xl shadow-[0_25px_80px_rgba(8,8,20,0.55)]", className)}>{children}</div>;
}
const CardHeader = ({ className = "", children }) => <div className={cx("p-5", className)}>{children}</div>;
const CardContent = ({ className = "", children }) => <div className={cx("p-5", className)}>{children}</div>;
const CardFooter = ({ className = "", children }) => <div className={cx("px-5 pb-5", className)}>{children}</div>;
const CardTitle = ({ className = "", children }) => <div className={cx("text-lg font-black", className)}>{children}</div>;
const CardDescription = ({ className = "", children }) => <div className={cx("text-sm text-white/75", className)}>{children}</div>;

const Input = React.forwardRef(function Input({ className = "", ...props }, ref) {
  return (
    <input
      ref={ref}
      className={cx(
        "w-full rounded-xl border border-white/20 bg-white/10 px-3 py-2 text-sm font-semibold text-white placeholder-white/50 shadow-inner focus:outline-none focus-visible:ring-2 focus-visible:ring-amber-300",
        className
      )}
      {...props}
    />
  );
});

const Badge = ({ className = "", children }) => (
  <span className={cx("inline-flex items-center gap-1 rounded-full px-2.5 py-1 text-xs font-semibold tracking-wide", className)}>{children}</span>
);

const Switch = ({ checked, onCheckedChange }) => (
  <button
    type="button"
    onClick={() => onCheckedChange(!checked)}
    role="switch"
    aria-checked={checked}
    className={cx(
      "relative h-7 w-12 rounded-full border transition",
      checked ? "border-amber-300 bg-amber-300/70" : "border-white/30 bg-white/12"
    )}
  >
    <span
      className={cx(
        "absolute top-1 left-1 h-5 w-5 rounded-full bg-white transition-all",
        checked ? "translate-x-5 shadow-lg" : "translate-x-0"
      )}
    />
  </button>
);

function useMediaQuery(query) {
  const getMatch = useCallback(() => {
    if (typeof window === "undefined") return false;
    return window.matchMedia(query).matches;
  }, [query]);
  const [matches, setMatches] = useState(getMatch);
  useEffect(() => {
    if (typeof window === "undefined") return undefined;
    const media = window.matchMedia(query);
    const listener = (event) => setMatches(event.matches);
    setMatches(media.matches);
    media.addEventListener("change", listener);
    return () => media.removeEventListener("change", listener);
  }, [query]);
  return matches;
}


function getCharacterValues(character, key) {
  switch (key) {
    case "gender":
    case "alignment":
    case "status":
    case "era":
      return normaliseArray(character[key]);
    case "locations":
      return normaliseArray(character.locations);
    case "faction":
      return normaliseArray(character.faction);
    case "tags":
      return normaliseArray(character.tags);
    case "stories":
      return normaliseArray(character.stories);
    case "powers":
      return normaliseArray((character.powers || []).map((power) => power.name));
    case "alias":
    case "aliases":
      return normaliseArray(character.alias);
    case "id":
    case "name":
      return normaliseArray(character[key]);
    default:
      return normaliseArray(character[key]);
  }
}

function matchesFilters(character, filters = {}, combineAND = false, query = "") {
  const terms = query
    .toLowerCase()
    .split(/\s+/)
    .map((term) => term.trim())
    .filter(Boolean);

  if (terms.length) {
    const searchable = [
      character.id,
      character.name,
      character.gender,
      character.alignment,
      character.status,
      character.era,
      (character.alias || []).join(" "),
      (character.locations || []).join(" "),
      (character.faction || []).join(" "),
      (character.tags || []).join(" "),
      (character.stories || []).join(" "),
      (character.powers || []).map((power) => power.name).join(" "),
      character.shortDesc,
      character.longDesc,
    ]
      .filter(Boolean)
      .join(" \n ")
      .toLowerCase();

    const queryMatch = terms.every((term) => searchable.includes(term));
    if (!queryMatch) {
      return false;
    }
  }

  if (!filters || !Object.keys(filters).length) return true;

  const entries = Object.entries(filters).filter(([, value]) => {
    if (value == null) return false;
    if (Array.isArray(value)) return value.length > 0;
    return String(value).trim().length > 0;
  });

  if (!entries.length) return true;

  return entries.every(([key, selected]) => {
    const desired = normaliseArray(selected).map((value) => String(value).toLowerCase());
    if (!desired.length) return true;

    const available = getCharacterValues(character, key).map((value) => String(value).toLowerCase());
    if (!available.length) return false;

    const comparator = combineAND ? "every" : "some";
    return desired[comparator]((needle) => available.includes(needle));
  });
}

function useCharacters(initialData = [], initialError = null) {
  const [data, setData] = useState(initialData);
  const [loading, setLoading] = useState(!initialData.length && !initialError);
  const [error, setError] = useState(initialError);

  const fetchLatest = useCallback(async (force = false) => {
    setLoading(true);
    try {
      const res = await fetch(`/api/characters${force ? "?force=1" : ""}`);
      if (!res.ok) {
        const payload = await res.json().catch(() => ({}));
        throw new Error(payload.error || `Request failed (${res.status})`);
      }
      const payload = await res.json();
      setData(payload.data || []);
      setError(null);
    } catch (err) {
      console.error(err);
      setError(publicCharactersError(err));
    } finally {
      setLoading(false);
    }
  }, []);

  useEffect(() => {
    setData(initialData);
    setError(initialError ? publicCharactersError(initialError) : null);
    setLoading(false);
  }, [initialData, initialError]);

  useEffect(() => {
    if (!initialData.length && !initialError) {
      fetchLatest();
    }
  }, [fetchLatest, initialData.length, initialError]);

  return { data, loading, error, refetch: () => fetchLatest(true) };
}

function Aurora({ className = "" }) {
  const x = useMotionValue(50);
  const y = useMotionValue(50);
  const sx = useSpring(x, { stiffness: 60, damping: 20 });
  const sy = useSpring(y, { stiffness: 60, damping: 20 });
  const left = useTransform(sx, (value) => `${value}%`);
  const top = useTransform(sy, (value) => `${value}%`);
  return (
    <motion.div
      onMouseMove={(event) => {
        const rect = event.currentTarget.getBoundingClientRect();
        x.set(((event.clientX - rect.left) / rect.width) * 100);
        y.set(((event.clientY - rect.top) / rect.height) * 100);
      }}
      className={cx("pointer-events-none absolute inset-0 -z-10 overflow-hidden", className)}
    >
      <motion.div style={{ left, top }} className="absolute h-[70vmax] w-[70vmax] -translate-x-1/2 -translate-y-1/2 rounded-full opacity-80 blur-3xl">
        <div className="absolute inset-0 rounded-full bg-gradient-to-tr from-indigo-700/40 via-fuchsia-500/35 to-amber-400/40" />
      </motion.div>
      <div className="absolute inset-0 bg-[radial-gradient(ellipse_at_center,rgba(255,255,255,0.09),transparent_65%)]" />
    </motion.div>
  );
}

function CosmicBackdrop() {
  const stars = useMemo(
    () =>
      Array.from({ length: 28 }, (_, index) => ({
        id: `star-${index}`,
        size: Math.random() * 2.2 + 0.8,
        top: Math.random() * 100,
        left: Math.random() * 100,
        delay: Math.random() * 6,
      })),
    []
  );
  const nebulas = useMemo(
    () =>
      Array.from({ length: 5 }, (_, index) => ({
        id: `nebula-${index}`,
        size: Math.random() * 60 + 40,
        top: Math.random() * 100,
        left: Math.random() * 100,
        hue: Math.floor(Math.random() * 360),
        duration: Math.random() * 18 + 18,
      })),
    []
  );
  const comets = useMemo(
    () =>
      Array.from({ length: 3 }, (_, index) => ({
        id: `comet-${index}`,
        top: Math.random() * 100,
        delay: index * 8,
      })),
    []
  );
  const planets = useMemo(
    () =>
      Array.from({ length: 4 }, (_, index) => ({
        id: `planet-${index}`,
        size: Math.random() * 18 + 12,
        top: Math.random() * 100,
        left: Math.random() * 100,
        hue: Math.floor(Math.random() * 360),
        duration: 16 + Math.random() * 12,
      })),
    []
  );
  const vortices = useMemo(
    () =>
      Array.from({ length: 2 }, (_, index) => ({
        id: `vortex-${index}`,
        size: Math.random() * 14 + 10,
        top: Math.random() * 100,
        left: Math.random() * 100,
        duration: 20 + Math.random() * 12,
      })),
    []
  );
  const [pointer, setPointer] = useState({ x: 0.5, y: 0.5 });

  useEffect(() => {
    if (typeof window === "undefined") return undefined;
    const handler = (event) => {
      const { innerWidth, innerHeight } = window;
      setPointer({ x: event.clientX / innerWidth, y: event.clientY / innerHeight });
    };
    window.addEventListener("pointermove", handler, { passive: true });
    return () => window.removeEventListener("pointermove", handler);
  }, []);

  return (
    <div className="pointer-events-none absolute inset-0 -z-30 overflow-hidden">
      <div className="absolute inset-0 bg-[radial-gradient(circle_at_top,rgba(26,32,68,0.85),#050611_65%)]" />
      {nebulas.map((nebula) => (
        <motion.span
          key={nebula.id}
          className="absolute rounded-full blur-3xl"
          style={{
            width: `${nebula.size}vmin`,
            height: `${nebula.size}vmin`,
            top: `${nebula.top}%`,
            left: `${nebula.left}%`,
            background: `radial-gradient(circle at 30% 30%, rgba(255,255,255,0.08), hsla(${nebula.hue},80%,60%,0.22), transparent 70%)`,
          }}
          animate={{ opacity: [0.25, 0.55, 0.2], scale: [1, 1.06, 0.98] }}
          transition={{ duration: nebula.duration, repeat: Infinity, ease: "easeInOut" }}
        />
      ))}
      {stars.map((star) => (
        <motion.span
          key={star.id}
          className="absolute rounded-full bg-white/90"
          style={{
            width: `${star.size}px`,
            height: `${star.size}px`,
            top: `${star.top}%`,
            left: `${star.left}%`,
          }}
          animate={() => {
            const dx = pointer.x * 100 - star.left;
            const dy = pointer.y * 100 - star.top;
            const distance = Math.sqrt(dx * dx + dy * dy);
            const proximity = Math.max(0, 1 - distance / 26);
            return {
              opacity: [0.1, 0.22 + proximity * 0.75, 0.12],
              scale: [1, 1.18 + proximity * 0.45, 1],
              boxShadow: [
                "0 0 6px rgba(255,255,255,0.15)",
                `0 0 ${10 + proximity * 22}px rgba(255,255,255,${0.25 + proximity * 0.6})`,
                "0 0 6px rgba(255,255,255,0.12)",
              ],
            };
          }}
          transition={{ duration: 3.8, delay: star.delay, repeat: Infinity, ease: "easeInOut" }}
        />
      ))}
      {planets.map((planet) => (
        <motion.div
          key={planet.id}
          className="absolute rounded-full"
          style={{
            width: `${planet.size}vmin`,
            height: `${planet.size}vmin`,
            top: `${planet.top}%`,
            left: `${planet.left}%`,
            background: `radial-gradient(circle at 30% 30%, rgba(255,255,255,0.2), hsla(${planet.hue},85%,65%,0.45) 35%, rgba(4,6,15,0.1) 70%)`,
            mixBlendMode: "screen",
          }}
          animate={{
            opacity: [0.06, 0.22, 0.1],
            rotate: [0, 5, -4, 0],
          }}
          transition={{ duration: planet.duration, repeat: Infinity, ease: "easeInOut" }}
        />
      ))}
      {vortices.map((vortex) => (
        <motion.div
          key={vortex.id}
          className="absolute rounded-full"
          style={{
            width: `${vortex.size}vmin`,
            height: `${vortex.size}vmin`,
            top: `${vortex.top}%`,
            left: `${vortex.left}%`,
            background:
              "radial-gradient(circle, rgba(5,8,19,0.95) 0%, rgba(30,41,78,0.6) 35%, rgba(10,14,28,0.1) 70%)",
            boxShadow: "0 0 45px rgba(45,56,121,0.35)",
            mixBlendMode: "plus-lighter",
          }}
          animate={{
            rotate: [0, 180, 360],
            scale: [1, 1.08, 0.96, 1],
            opacity: [0.4, 0.55, 0.35],
          }}
          transition={{ duration: vortex.duration, repeat: Infinity, ease: "easeInOut" }}
        />
      ))}
      {comets.map((comet) => (
        <motion.span
          key={comet.id}
          className="absolute h-px w-48 bg-gradient-to-r from-transparent via-cyan-200/80 to-transparent"
          style={{ top: `${comet.top}%` }}
          initial={{ x: "-20%", opacity: 0 }}
          animate={{ x: "120%", opacity: [0, 1, 0] }}
          transition={{ duration: 22, delay: comet.delay, repeat: Infinity, ease: "easeInOut" }}
        />
      ))}
    </div>
  );
}

function HeroHalo() {
  const rings = useMemo(
    () =>
      [
        { size: 120, top: "-15%", left: "-18%", duration: 44 },
        { size: 140, top: "55%", left: "-12%", duration: 52 },
        { size: 160, top: "-10%", left: "58%", duration: 48 },
        { size: 180, top: "50%", left: "62%", duration: 58 },
      ],
    []
  );
  return (
    <div className="pointer-events-none absolute inset-0 -z-10 overflow-hidden">
      {rings.map((ring, index) => (
        <motion.div
          key={`ring-${ring.size}-${index}`}
          className="absolute rounded-full border border-white/10"
          style={{
            width: `${ring.size}vmin`,
            height: `${ring.size}vmin`,
            top: ring.top,
            left: ring.left,
            mixBlendMode: "screen",
          }}
          animate={{ rotate: index % 2 === 0 ? 360 : -360, scale: [1, 1.03, 0.97, 1] }}
          transition={{ duration: ring.duration, repeat: Infinity, ease: "linear" }}
        />
      ))}
      <motion.div
        className="absolute inset-0"
        animate={{ opacity: [0.35, 0.55, 0.3] }}
        transition={{ duration: 16, repeat: Infinity, ease: "easeInOut" }}
      >
        <div className="absolute inset-[8%] rounded-full border border-amber-400/15" style={{ mixBlendMode: "screen" }} />
        <div className="absolute inset-[18%] rounded-full border border-fuchsia-400/10" style={{ mixBlendMode: "screen" }} />
      </motion.div>
    </div>
  );
}

function HeroDynamicBackground({ pointer, ripples }) {
  const palettes = useMemo(
    () => [
      ["rgba(254,240,199,0.95)", "rgba(249,200,255,0.72)", "rgba(120,166,255,0.6)", "rgba(9,13,34,0.92)"],
      ["rgba(255,224,189,0.95)", "rgba(255,153,227,0.7)", "rgba(158,206,255,0.6)", "rgba(15,20,46,0.92)"],
      ["rgba(236,233,255,0.92)", "rgba(198,215,255,0.75)", "rgba(255,182,222,0.55)", "rgba(12,14,36,0.92)"],
      ["rgba(244,229,255,0.92)", "rgba(255,189,200,0.7)", "rgba(142,196,255,0.58)", "rgba(10,14,33,0.92)"],
    ],
    []
  );
  const [index, setIndex] = useState(0);
  useEffect(() => {
    const timer = setInterval(() => {
      setIndex((current) => (current + 1) % palettes.length);
    }, 8000);
    return () => clearInterval(timer);
  }, [palettes.length]);

  const stars = useMemo(
    () =>
      Array.from({ length: 42 }, (_, starIndex) => ({
        id: `hero-star-${starIndex}`,
        size: Math.random() * 1.8 + 0.8,
        top: Math.random() * 100,
        left: Math.random() * 100,
        delay: Math.random() * 6,
        duration: 3 + Math.random() * 4,
      })),
    []
  );

  const gradient = useMemo(() => {
    const palette = palettes[index] || palettes[0];
    return `radial-gradient(circle at ${pointer.x}% ${pointer.y}%, ${palette[0]}, ${palette[1]} 40%, ${palette[2]} 70%, ${palette[3]})`;
  }, [index, palettes, pointer.x, pointer.y]);

  return (
    <div className="pointer-events-none absolute inset-0 -z-10 overflow-hidden">
      <AnimatePresence mode="wait">
        <motion.div
          key={`lux-gradient-${index}`}
          className="absolute inset-0"
          initial={{ opacity: 0 }}
          animate={{ opacity: 1 }}
          exit={{ opacity: 0 }}
          transition={{ duration: 2.4, ease: "easeInOut" }}
          style={{ background: gradient }}
        />
      </AnimatePresence>
      <motion.div
        className="absolute inset-0"
        animate={{ backgroundPosition: ["0% 0%", "100% 100%", "0% 0%"], opacity: [0.7, 1, 0.7] }}
        transition={{ duration: 16, repeat: Infinity, ease: "easeInOut" }}
        style={{
          backgroundImage:
            "radial-gradient(ellipse at 20% 30%, rgba(255,255,255,0.14), transparent 60%), radial-gradient(ellipse at 80% 10%, rgba(255,255,255,0.1), transparent 55%), radial-gradient(ellipse at 50% 85%, rgba(255,255,255,0.08), transparent 65%)",
        }}
      />
      {stars.map((star) => (
        <motion.span
          key={star.id}
          className="absolute rounded-full bg-white shadow-[0_0_6px_rgba(255,255,255,0.75)]"
          style={{
            width: `${star.size}px`,
            height: `${star.size}px`,
            top: `${star.top}%`,
            left: `${star.left}%`,
          }}
          animate={{ opacity: [0.2, 0.95, 0.2], scale: [1, 1.35, 1] }}
          transition={{ duration: star.duration, delay: star.delay, repeat: Infinity, ease: "easeInOut" }}
        />
      ))}
      {ripples.map((ripple) => (
        <motion.span
          key={ripple.id}
          className="absolute rounded-full border border-white/60"
          style={{
            left: `${ripple.x}%`,
            top: `${ripple.y}%`,
            transform: "translate(-50%, -50%)",
          }}
          initial={{ opacity: 0.65, scale: 0 }}
          animate={{ opacity: 0, scale: 5 }}
          transition={{ duration: 0.9, ease: "easeOut" }}
        />
      ))}
    </div>
  );
}

function RosterSlide({ slide, icon, facetKey, onFacet, onOpenCharacter, limit }) {
  const payload = slide.data;
  if (!payload?.name) {
    return (
      <div className="flex h-full flex-col justify-center gap-3 rounded-[32px] border border-white/10 bg-white/6 p-8 text-white">
        <div className="text-xs font-bold tracking-[0.35em] text-white/70">{slide.label}</div>
        <p className="text-sm font-semibold text-white/70">Daily highlight synchronising…</p>
      </div>
    );
  }

  const members = payload.members || payload.residents || payload.wielders || [];
  const descriptor =
    slide.key === "faction"
      ? `Allies sworn to ${payload.name}`
      : slide.key === "location"
        ? `Key figures shaping ${payload.name}`
        : `Masters of ${payload.name}`;

  return (
    <div className="grid h-full gap-8 rounded-[32px] border border-white/15 bg-black/40 p-8 text-white lg:grid-cols-[2fr_3fr]">
      <div className="space-y-4">
        <div className="flex items-center gap-3 text-xs font-bold tracking-[0.35em] text-white/70">
          {icon}
          {slide.label}
        </div>
        <h3 className="text-2xl font-black leading-tight text-balance sm:text-4xl">{payload.name}</h3>
        <p className="text-sm font-semibold text-white/75">{descriptor}</p>
        <div className="flex flex-wrap gap-2">
          <Button
            type="button"
            variant="gradient"
            size="sm"
            onClick={() => {
              onFacet?.({ key: facetKey, value: payload.name });
            }}
            className="shadow-[0_10px_30px_rgba(250,204,21,0.25)]"
          >
            Filter by {payload.name}
          </Button>
        </div>
      </div>
      <div className="grid gap-3 sm:grid-cols-2">
        {members.slice(0, limit).map((member) => (
          <button
            key={member.id || member.name}
            type="button"
            onClick={() => onOpenCharacter?.(member)}
            className="flex items-center gap-3 rounded-3xl border border-white/15 bg-white/10 p-3 text-left transition hover:bg-white/20"
          >
            <Insignia label={member.name} size={40} variant={slide.key === "faction" ? "faction" : "character"} />
            <div className="flex flex-col text-xs">
              <span className="text-sm font-black text-white">{member.name}</span>
              <span className="text-white/70">{member.alias?.[0] || member.shortDesc?.slice(0, 40) || "Open dossier"}</span>
            </div>
          </button>
        ))}
        {!members.length && (
          <div className="flex h-32 items-center justify-center rounded-3xl border border-dashed border-white/15 bg-white/5 text-xs font-semibold text-white/60">
            Awaiting intel on key figures.
          </div>
        )}
      </div>
    </div>
  );
}

function LoreShield({ size = 56, onClick }) {
  const idRef = useRef(() => `lore-${Math.random().toString(36).slice(2)}`);
  const gradientId = useMemo(() => idRef.current(), []);
  const generateAura = useCallback(() => {
    const hue = Math.floor(Math.random() * 360);
    return {
      hue,
      glow: 0.5 + Math.random() * 0.6,
      rotate: (Math.random() - 0.5) * 8,
      scale: 0.94 + Math.random() * 0.12,
      flare: 0.4 + Math.random() * 0.6,
      sheen: (hue + 60) % 360,
    };
  }, []);
  const [aura, setAura] = useState(() => generateAura());
  const sparks = useMemo(
    () =>
      Array.from({ length: 4 }).map((_, index) => ({
        id: `spark-${index}`,
        delay: 0.6 + index * 0.35,
        x: (Math.random() - 0.5) * 26,
        y: (Math.random() - 0.5) * 32,
        scale: 0.5 + Math.random() * 0.9,
      })),
    []
  );

  useEffect(() => {
    const interval = setInterval(() => setAura(generateAura()), 2600);
    return () => clearInterval(interval);
  }, [generateAura]);

  const dramaticSurge = useCallback(() => {
    setAura((prev) => ({
      ...generateAura(),
      glow: prev.glow + 0.6,
      scale: prev.scale + 0.08,
    }));
  }, [generateAura]);

  const handleClick = (event) => {
    dramaticSurge();
    if (onClick) {
      onClick(event);
    } else {
      window.location.reload();
    }
  };

  return (
    <motion.button
      type="button"
      onClick={handleClick}
      onHoverStart={dramaticSurge}
      whileHover={{
        scale: aura.scale + 0.14,
        rotate: aura.rotate * 2,
        boxShadow: `0 0 45px rgba(255,255,255,${0.45 + aura.glow * 0.2})`,
        filter: "brightness(1.18) saturate(1.4)",
      }}
      whileTap={{
        scale: 0.9,
        rotate: -aura.rotate * 2,
        boxShadow: `0 0 60px rgba(255,255,255,0.85)`,
        filter: "contrast(1.2)",
      }}
      animate={{
        rotate: aura.rotate,
        scale: aura.scale,
        boxShadow: `0 0 ${24 + aura.glow * 26}px rgba(99,102,241,${0.35 + aura.glow * 0.25})`,
      }}
      transition={{ type: "spring", stiffness: 200, damping: 15 }}
      className="relative inline-flex items-center justify-center overflow-visible rounded-[22px] border border-white/30 bg-black/40 p-2"
      aria-label="Reload Loremaker"
    >
      <svg width={size} height={size} viewBox="0 0 64 64" className="drop-shadow-[0_6px_24px_rgba(0,0,0,0.45)]">
        <defs>
          <linearGradient id={`${gradientId}-fill`} x1="0" x2="1" y1="0" y2="1">
            <stop offset="0%" stopColor={`hsla(${aura.hue},88%,70%,0.85)`} />
            <stop offset="60%" stopColor={`hsla(${(aura.hue + 140) % 360},82%,65%,0.9)`} />
            <stop offset="100%" stopColor={`hsla(${aura.sheen},80%,72%,0.95)`} />
          </linearGradient>
          <radialGradient id={`${gradientId}-inner`} cx="0.5" cy="0.35" r="0.75">
            <stop offset="0%" stopColor="rgba(255,255,255,0.95)" />
            <stop offset="45%" stopColor={`hsla(${aura.hue},90%,80%,${0.45 + aura.flare * 0.3})`} />
            <stop offset="100%" stopColor="rgba(15,23,42,0.1)" />
          </radialGradient>
        </defs>
        <path
          d="M32 4 L8 16 L8 36 C8 49 19 58 32 61 C45 58 56 49 56 36 L56 16 Z"
          fill={`url(#${gradientId}-fill)`}
          stroke="rgba(255,255,255,0.6)"
          strokeWidth="1.4"
        />
        <path
          d="M32 11 L17 18 L17 34 C17 43 23 50 32 52 C41 50 47 43 47 34 L47 18 Z"
          fill={`url(#${gradientId}-inner)`}
        />
        <text
          x="32"
          y="38"
          textAnchor="middle"
          fontFamily="var(--font-sans, 'Inter', 'Segoe UI', sans-serif)"
          fontWeight="900"
          fontSize="16"
          fill="#0f172a"
          style={{ filter: "drop-shadow(0 1px 4px rgba(255,255,255,0.75))" }}
        >
          LORE
        </text>
      </svg>
      {sparks.map((spark) => (
        <motion.span
          key={spark.id}
          className="pointer-events-none absolute h-10 w-10 rounded-full bg-gradient-to-br from-amber-300/70 via-fuchsia-400/60 to-indigo-400/70 blur-md"
          style={{
            left: `calc(50% + ${spark.x}px)`,
            top: `calc(50% + ${spark.y}px)`,
            transform: "translate(-50%, -50%)",
          }}
          animate={{
            opacity: [0.15, 0.65, 0.35, 0.2],
            scale: [spark.scale, spark.scale * 1.4, spark.scale * 0.9, spark.scale],
            rotate: [0, 15, -12, 0],
          }}
          transition={{ duration: 3.6, repeat: Infinity, delay: spark.delay, ease: "easeInOut" }}
        />
      ))}
      <motion.span
        className="pointer-events-none absolute inset-0 rounded-[22px]"
        animate={{
          boxShadow: [
            "0 0 0 rgba(255,255,255,0)",
            `0 0 24px rgba(148,163,255,${0.2 + aura.glow * 0.2})`,
            "0 0 0 rgba(255,255,255,0)",
          ],
        }}
        transition={{ duration: 2.8, repeat: Infinity, ease: "easeInOut" }}
      />
    </motion.button>
  );
}

function Insignia({ label, size = 48, variant = "character" }) {
  const fallback = label || "Lore";
  const initials = fallback
    .split(/\s+/)
    .filter(Boolean)
    .slice(0, 2)
    .map((word) => word[0]?.toUpperCase())
    .join("") || "LM";
  const hue = Math.abs([...fallback].reduce((acc, char) => acc + char.charCodeAt(0), 0)) % 360;
  const topWidth = variant === "site" ? 42 : variant === "faction" ? 36 : 32;
  const fillOne = `hsl(${hue}, 85%, 64%)`;
  const fillTwo = `hsl(${(hue + 48) % 360}, 80%, 60%)`;
  return (
    <svg width={size} height={size} viewBox="0 0 64 64" className="drop-shadow-[0_3px_12px_rgba(0,0,0,0.55)]">
      <defs>
        <linearGradient id={`ins-${hue}`} x1="0" x2="1" y1="0" y2="1">
          <stop offset="0%" stopColor={fillOne} />
          <stop offset="100%" stopColor={fillTwo} />
        </linearGradient>
      </defs>
      <path
        d={`M32 6 C32 6 ${32 - topWidth / 2} 10 ${32 - topWidth / 2} 10 L ${32 + topWidth / 2} 10 C ${32 + topWidth / 2} 10 32 6 32 6 L 56 16 L 56 36 C 56 47 46 57 32 60 C 18 57 8 47 8 36 L 8 16 Z`}
        fill={`url(#ins-${hue})`}
        stroke="rgba(255,255,255,.45)"
        strokeWidth="1.4"
      />
      <text
        x="32"
        y="39"
        textAnchor="middle"
        fontFamily="var(--font-sans, 'Inter', 'Segoe UI', sans-serif)"
        fontWeight="900"
        fontSize="20"
        fill="#fff"
        style={{ filter: "drop-shadow(0 1px 2px rgba(0,0,0,.6))" }}
      >
        {initials}
      </text>
    </svg>
  );
}

function ImageSafe({ src, alt, className = "", fallbackLabel }) {
  const [error, setError] = useState(false);
  useEffect(() => {
    setError(false);
  }, [src]);
  if (!src || error) {
    return (
      <div className={cx("flex items-center justify-center rounded-2xl border border-white/15 bg-white/10", className)}>
        <Insignia label={fallbackLabel} size={64} />
      </div>
    );
  }
  return (
    <img
      src={src}
      alt={alt}
      onError={() => setError(true)}
      onLoad={() => setError(false)}
      className={className}
      loading="lazy"
      referrerPolicy="no-referrer"
<<<<<<< HEAD
      crossOrigin="anonymous"
=======
>>>>>>> cfdfff25
      decoding="async"
    />
  );
}

function PowerMeter({ level, accent = "amber" }) {
  const pct = Math.min(100, Math.max(0, (Number(level) || 0) * 10));
  const gradient =
    accent === "emerald"
      ? "from-emerald-200 via-cyan-200 to-blue-300"
      : accent === "crimson"
      ? "from-rose-300 via-rose-400 to-red-500"
      : "from-amber-200 via-fuchsia-300 to-indigo-300";
  return (
    <div
      className="h-2 w-full overflow-hidden rounded-full bg-white/15"
      role="progressbar"
      aria-valuenow={pct}
      aria-valuemin={0}
      aria-valuemax={100}
      aria-label="Power level"
    >
      <div className={cx("h-full bg-gradient-to-r", gradient)} style={{ width: `${pct}%` }} />
    </div>
  );
}

function FacetChip({ active, onClick, children }) {
  return (
    <button
      type="button"
      onClick={onClick}
      aria-pressed={!!active}
      className={cx(
        "rounded-full border px-3 py-1 text-xs font-semibold tracking-wide transition",
        active ? "border-white bg-white text-black" : "border-white/30 bg-white/10 text-white hover:bg-white/20"
      )}
    >
      {children}
    </button>
  );
}

/** -------------------- Character Card / Modal -------------------- */
function StoryChips({ data, onFacet }) {
  const stories = useMemo(() => {
    const counts = new Map();
    for (const char of data) {
      (char.stories || []).forEach((story) => counts.set(story, (counts.get(story) || 0) + 1));
    }
    return Array.from(counts.entries())
      .sort((a, b) => b[1] - a[1])
      .slice(0, 20)
      .map(([story]) => story);
  }, [data]);
  if (!stories.length) return null;
  return (
    <div className="flex flex-wrap gap-2">
      {stories.map((story) => (
        <FacetChip key={story} onClick={() => onFacet({ key: "stories", value: story })}>
          {story}
        </FacetChip>
      ))}
    </div>
  );
}

const SORT_OPTIONS = [
  { value: "default", label: "Default" },
  { value: "random", label: "Random" },
  { value: "faction", label: "By Faction" },
  { value: "az", label: "A-Z" },
  { value: "za", label: "Z-A" },
  { value: "most", label: "From Most Powerful" },
  { value: "least", label: "From Least Powerful" },
];

function CharacterCard({ char, onOpen, onFacet, onUseInSim, highlight }) {
  const [pulse, setPulse] = useState(false);
  const cardRef = useRef(null);
  useEffect(() => {
    if (!highlight) return;
    setPulse(true);
    const timer = setTimeout(() => setPulse(false), 900);
    return () => clearTimeout(timer);
  }, [highlight]);
  const triggerSim = () => {
    setPulse(true);
    const rect = cardRef.current?.getBoundingClientRect();
    onUseInSim(char, rect);
    setTimeout(() => setPulse(false), 700);
  };
  const quickFacts = [char.gender, char.status, char.alignment, char.era]
    .filter(Boolean)
    .slice(0, 3);
  const quickFilters = [
    ...(char.locations || []).slice(0, 2).map((value) => ({ key: "locations", value })),
    ...(char.faction || []).slice(0, 1).map((value) => ({ key: "faction", value })),
    ...(char.tags || []).slice(0, 1).map((value) => ({ key: "tags", value })),
  ];
  const highlightFacts = quickFacts.slice(0, 2);
  const minimalFilters = quickFilters.slice(0, 3);
  const description = char.shortDesc || char.longDesc || "No description yet.";
  const heroImage = char.cover || char.gallery?.[0];
  const accentLabel = (char.locations || [])[0] || char.era || char.status || "LoreMaker dossier";
  const shortCaption =
    description.length > 150 ? `${description.slice(0, 147).trimEnd()}…` : description;
  const primaryAlias = Array.isArray(char.alias) ? char.alias[0] : char.alias;
  const statusMeta = statusVisual(char.status);
  const alignmentLabel = char.alignment || "Unaligned";
  const openProfile = () => onOpen(char);
  const handleProfileKey = (event) => {
    if (event.key === "Enter" || event.key === " ") {
      event.preventDefault();
      openProfile();
    }
  };
  return (
    <motion.div
      ref={cardRef}
      layout
      animate={pulse ? { rotate: [0, -1.5, 1.5, -0.75, 0.75, 0], scale: [1, 1.02, 0.99, 1.01, 1] } : { rotate: 0, scale: 1 }}
      transition={{ type: "spring", stiffness: 230, damping: 20 }}
    >
      <Card
        className={cx(
          "flex h-full flex-col overflow-hidden bg-black/45 backdrop-blur-3xl",
          highlight ? "ring-2 ring-amber-300" : "ring-1 ring-inset ring-white/15"
        )}
      >
        <div className="relative">
          <div
            role="button"
            tabIndex={0}
            onClick={openProfile}
            onKeyDown={handleProfileKey}
            className="group relative block"
          >
            <div
              className={cx(
                "relative aspect-[4/5] overflow-hidden rounded-[28px] border border-white/15",
                statusMeta?.ring
              )}
            >
              <ImageSafe
                src={heroImage}
                alt={char.name}
                fallbackLabel={char.name}
                className="h-full w-full object-cover transition duration-700 ease-out group-hover:scale-105"
              />
              <div className="absolute inset-x-0 bottom-0 flex flex-col gap-1 bg-gradient-to-t from-black/90 via-black/35 to-transparent p-4">
                <div className="text-xs font-semibold text-white/80">{accentLabel}</div>
                <h3 className="text-lg font-black leading-tight text-white">{char.name}</h3>
                {primaryAlias && (
                  <span className="text-[11px] font-semibold text-white/65">{primaryAlias}</span>
                )}
              </div>
              {statusMeta && (
                <span className="absolute left-3 top-3 inline-flex items-center gap-2 rounded-full border border-white/25 bg-black/60 px-3 py-1 text-[11px] font-semibold text-white shadow-md">
                  <statusMeta.icon className="h-3.5 w-3.5 text-white/80" aria-hidden="true" />
                  <span>{statusMeta.label}</span>
                  <span className={cx("h-2 w-2 rounded-full", statusMeta.dot)} />
                </span>
              )}
            </div>
          </div>
          <button
            type="button"
            onClick={(event) => {
              event.stopPropagation();
              triggerSim();
            }}
            aria-label="Send to arena"
            className="absolute right-4 top-4 inline-flex h-10 w-10 items-center justify-center rounded-full border border-white/40 bg-black/60 text-white shadow-lg transition hover:bg-black/80 focus-visible:outline focus-visible:outline-2 focus-visible:outline-amber-300"
          >
            <Swords size={16} />
          </button>
        </div>
        <div className="flex flex-1 flex-col justify-between px-4 pb-4 pt-3 text-white/80">
          <div className="flex items-center gap-2">
            <span className="inline-flex items-center gap-2 rounded-full border border-white/20 bg-white/10 px-3 py-1 text-[11px] font-semibold text-white">
              <span>{alignmentLabel}</span>
              {statusMeta && (
                <span className="flex items-center gap-1 text-white/70">
                  <span className={cx("h-2 w-2 rounded-full", statusMeta.dot)} />
                  {statusMeta.label}
                </span>
              )}
            </span>
          </div>
          <p className="mt-3 text-sm font-semibold leading-relaxed text-white/75">{shortCaption}</p>
          <div className="mt-4 flex flex-wrap gap-2">
            {minimalFilters.map((item) => (
              <button
                key={`${char.id}-${item.key}-${item.value}`}
                type="button"
                onClick={(event) => {
                  event.stopPropagation();
                  onFacet?.(item);
                }}
                className="rounded-full border border-white/25 bg-white/10 px-3 py-1 text-[11px] font-semibold text-white/80 transition hover:bg-white/20"
              >
                {item.value}
              </button>
            ))}
            {!minimalFilters.length && !!highlightFacts.length && (
              <span className="rounded-full border border-white/15 bg-white/10 px-3 py-1 text-[11px] font-semibold text-white/70">
                {highlightFacts.join(" • ")}
              </span>
            )}
          </div>
          <div className="mt-4 flex justify-end">
            <Button
              variant="ghost"
              size="sm"
              onClick={(event) => {
                event.stopPropagation();
                openProfile();
              }}
              className="px-4 text-xs font-semibold text-white/70 transition hover:text-white"
            >
              View Profile
            </Button>
          </div>
        </div>
      </Card>
    </motion.div>
  );
}
function Gallery({ images, cover, name }) {
  const [index, setIndex] = useState(0);
  const sources = [cover, ...(images || [])].filter(Boolean);
  if (!sources.length) {
    return (
      <div className="flex h-64 items-center justify-center rounded-2xl border border-white/15 bg-white/12">
        <Insignia label={name} size={72} />
      </div>
    );
  }
  return (
    <div className="group relative">
      <ImageSafe
        src={sources[index]}
        alt={`${name} gallery ${index + 1}`}
        fallbackLabel={name}
        className="h-64 w-full rounded-2xl border border-white/12 object-cover"
      />
      {sources.length > 1 && (
        <>
          <button
            className="absolute left-3 top-1/2 -translate-y-1/2 rounded-full bg-black/50 p-2 text-white opacity-0 transition group-hover:opacity-100"
            onClick={() => setIndex((i) => (i - 1 + sources.length) % sources.length)}
            aria-label="Previous"
          >
            <ChevronLeft size={16} />
          </button>
          <button
            className="absolute right-3 top-1/2 -translate-y-1/2 rounded-full bg-black/50 p-2 text-white opacity-0 transition group-hover:opacity-100"
            onClick={() => setIndex((i) => (i + 1) % sources.length)}
            aria-label="Next"
          >
            <ChevronRight size={16} />
          </button>
          <div className="absolute bottom-3 left-1/2 flex -translate-x-1/2 gap-2">
            {sources.map((_, idx) => (
              <span key={idx} className={cx("h-1.5 w-5 rounded-full", idx === index ? "bg-white" : "bg-white/50")} />
            ))}
          </div>
        </>
      )}
    </div>
  );
}

function CharacterModal({ open, onClose, char, onFacet, onUseInSim }) {
  const dialogRef = useRef(null);
  const previouslyFocused = useRef(null);
  const titleId = useId();
  useEffect(() => {
    if (!open) return;
    const original = document.body.style.overflow;
    document.body.style.overflow = "hidden";
    return () => {
      document.body.style.overflow = original;
    };
  }, [open]);
  useEffect(() => {
    if (!open) return undefined;
    previouslyFocused.current = typeof document !== "undefined" ? document.activeElement : null;
    const node = dialogRef.current;
    if (!node) return undefined;
    const focusable = node.querySelectorAll(
      'a[href], button:not([disabled]), textarea, input, select, [tabindex]:not([tabindex="-1"])'
    );
    const first = focusable[0];
    const last = focusable[focusable.length - 1];
    first?.focus();

    const handleKeyDown = (event) => {
      if (event.key === "Escape") {
        event.preventDefault();
        onClose();
      }
      if (event.key === "Tab" && focusable.length) {
        if (event.shiftKey && document.activeElement === first) {
          event.preventDefault();
          last?.focus();
        } else if (!event.shiftKey && document.activeElement === last) {
          event.preventDefault();
          first?.focus();
        }
      }
    };

    document.addEventListener("keydown", handleKeyDown);
    return () => {
      document.removeEventListener("keydown", handleKeyDown);
      previouslyFocused.current && previouslyFocused.current.focus?.();
    };
  }, [open, onClose]);
  if (!open || !char) return null;
  return (
    <div className="fixed inset-0 z-50 flex items-center justify-center p-4" role="dialog" aria-modal="true" aria-labelledby={titleId}>
      <Aurora className="opacity-70" />
      <div className="absolute inset-0 bg-black/70" onClick={onClose} />
      <div
        ref={dialogRef}
        className="relative z-10 w-full max-w-6xl overflow-hidden rounded-3xl border border-white/15 bg-black/65 backdrop-blur-2xl"
      >
        <div className="flex items-center justify-between border-b border-white/15 px-6 py-4 text-white">
          <div className="flex items-center gap-4">
            <Insignia label={char.name} size={48} />
            <div>
              <div id={titleId} className="text-3xl font-black drop-shadow-[0_2px_8px_rgba(0,0,0,0.6)]">
                {char.name}
              </div>
              {char.era && <div className="text-[11px] font-extrabold tracking-[0.3em] text-white/70">{char.era}</div>}
            </div>
          </div>
          <div className="ml-auto flex items-center gap-3 sm:gap-2">
            <Button
              variant="gradient"
              size="sm"
              onClick={() => onUseInSim(char)}
              aria-label="Send to arena"
              className="flex h-12 w-12 items-center justify-center rounded-full px-0 py-0 sm:h-11 sm:w-11"
            >
              <Swords size={18} />
            </Button>
            <Button variant="ghost" size="sm" onClick={onClose} aria-label="Close profile">
              <X />
            </Button>
          </div>
        </div>
        <div className="grid max-h-[75vh] grid-cols-1 gap-6 overflow-y-auto p-6 text-white lg:grid-cols-2">
          <div className="space-y-5">
            <Gallery images={char.gallery} cover={char.cover} name={char.name} />
            <div className="space-y-3 text-sm font-semibold text-white/80">
              <div>
                <div className="text-xs font-extrabold tracking-wide text-white">Short Description</div>
                <div className="mt-1 text-white/80">{char.shortDesc || "—"}</div>
              </div>
              <div>
                <div className="text-xs font-extrabold tracking-wide text-white">Bio</div>
                <div className="mt-1 whitespace-pre-wrap text-white/80">{char.longDesc || "—"}</div>
              </div>
            </div>
          </div>
          <div className="space-y-5">
            <div className="flex flex-wrap gap-2">
              {(char.alias || []).map((alias) => (
                <FacetChip key={alias} onClick={() => onFacet({ key: "alias", value: alias })}>
                  {alias}
                </FacetChip>
              ))}
            </div>
            <div className="grid grid-cols-2 gap-3 text-sm">
              {char.gender && (
                <div className="rounded-2xl border border-white/15 bg-white/8 p-4">
                  <div className="text-xs font-bold tracking-wide text-white/70">Gender</div>
                  <div className="text-base font-extrabold">{char.gender}</div>
                </div>
              )}
              {char.alignment && (
                <div className="rounded-2xl border border-white/15 bg-white/8 p-4">
                  <div className="text-xs font-bold tracking-wide text-white/70">Alignment</div>
                  <div className="text-base font-extrabold">{char.alignment}</div>
                </div>
              )}
              {char.status && (
                <div className="rounded-2xl border border-white/15 bg-white/8 p-4">
                  <div className="text-xs font-bold tracking-wide text-white/70">Status</div>
                  <div className="text-base font-extrabold">{char.status}</div>
                </div>
              )}
              {char.firstAppearance && (
                <div className="rounded-2xl border border-white/15 bg-white/8 p-4">
                  <div className="text-xs font-bold tracking-wide text-white/70">First Appearance</div>
                  <div className="text-base font-extrabold">{char.firstAppearance}</div>
                </div>
              )}
            </div>
            {!!(char.locations || []).length && (
              <div>
                <div className="flex items-center gap-2 text-xs font-bold tracking-wide text-white/70">
                  <MapPin size={14} /> Locations
                </div>
                <div className="mt-2 flex flex-wrap gap-2">
                  {(char.locations || []).map((loc) => (
                    <FacetChip key={loc} onClick={() => onFacet({ key: "locations", value: loc })}>
                      {loc}
                    </FacetChip>
                  ))}
                </div>
              </div>
            )}
            {!!(char.faction || []).length && (
              <div>
                <div className="flex items-center gap-2 text-xs font-bold tracking-wide text-white/70">
                  <Crown size={14} /> Factions / Teams
                </div>
                <div className="mt-2 flex flex-wrap gap-2">
                  {(char.faction || []).map((faction) => (
                    <FacetChip key={faction} onClick={() => onFacet({ key: "faction", value: faction })}>
                      {faction}
                    </FacetChip>
                  ))}
                </div>
              </div>
            )}
            {!!(char.tags || []).length && (
              <div>
                <div className="text-sm mb-2 font-bold flex items-center gap-2">
                  <Layers size={14} /> Tags
                </div>
                <div className="mt-2 flex flex-wrap gap-2">
                  {(char.tags || []).map((tag) => (
                    <FacetChip key={tag} onClick={() => onFacet({ key: "tags", value: tag })}>
                      {tag}
                    </FacetChip>
                  ))}
                </div>
              </div>
            )}
            <div>
              <div className="flex items-center gap-2 text-xs font-bold tracking-wide text-white/70">
                <Atom size={14} /> Powers
              </div>
              <div className="mt-3 space-y-2">
                {(char.powers || []).map((power) => (
                  <div key={power.name}>
                    <div className="mb-1 flex items-center justify-between text-sm font-bold">
                      <span className="truncate pr-3">{power.name}</span>
                      <span>{power.level}/10</span>
                    </div>
                    <PowerMeter level={power.level} accent="emerald" />
                  </div>
                ))}
              </div>
            </div>
            {!!(char.stories || []).length && (
              <div>
                <div className="flex items-center gap-2 text-xs font-bold tracking-wide text-white/70">
                  <Library size={14} /> Stories
                </div>
                <div className="mt-2 flex flex-wrap gap-2">
                  {(char.stories || []).map((story) => (
                    <FacetChip key={story} onClick={() => onFacet({ key: "stories", value: story })}>
                      {story}
                    </FacetChip>
                  ))}
                </div>
              </div>
            )}
          </div>
        </div>
      </div>
    </div>
  );
}

const PAGE_SIZE = 24;
function CharacterGrid({ data, onOpen, onFacet, onUseInSim, highlightId }) {
  const [page, setPage] = useState(1);
  useEffect(() => setPage(1), [data]);
  useEffect(() => {
    const handler = () => {
      const { scrollTop, clientHeight, scrollHeight } = document.documentElement;
      if (scrollTop + clientHeight >= scrollHeight - 320) {
        setPage((current) => (current * PAGE_SIZE < data.length ? current + 1 : current));
      }
    };
    window.addEventListener("scroll", handler);
    return () => window.removeEventListener("scroll", handler);
  }, [data.length]);
  const slice = data.slice(0, page * PAGE_SIZE);
  return (
    <div className="grid grid-cols-2 gap-4 pb-24 sm:grid-cols-3 sm:gap-5 lg:grid-cols-4 xl:grid-cols-5 2xl:grid-cols-6">
      {slice.map((c) => (
        <CharacterCard
          key={c.id}
          char={c}
          onOpen={onOpen}
          onFacet={onFacet}
          onUseInSim={onUseInSim}
          highlight={highlightId === c.id}
        />
      ))}
      {!slice.length && <div className="text-lg font-black text-white">No characters match your filters… yet.</div>}
    </div>
  );
}

/** -------------------- Battle Arena++ -------------------- */
function scoreCharacter(c) {
  const base = (c.powers || []).reduce((s, p) => s + (isFinite(p.level) ? p.level : 0), 0);
  const elite = (c.tags || []).some((t) => /leader|legend|mythic|prime/i.test(t)) ? 3 : 0;
  const eraMod = /old gods|ancient/i.test(c.era || "") ? 1.07 : 1;
  const origin = powerOriginProfile(c);
  const withBias = (base + elite) * origin.multiplier * eraMod;
  return Math.round(withBias);
}
function rngLuck(max) {
  const r = (Math.random() * 2 - 1) * 0.2 * max; // ±20%
  return Math.round(r);
}
function powerOriginProfile(c) {
  const text = [
    (c.tags || []).join(" "),
    (c.alias || []).join(" "),
    c.longDesc || "",
    c.shortDesc || "",
  ].join(" ").toLowerCase();
  // crude but effective class detection
  const isGod = /(god|goddess|deity|divine|celestial|primordial)/i.test(text) || /old gods|ancient gods/i.test(c.era || "");
  const isAlien = /(alien|extraterrestrial|offworld|cosmic)/i.test(text);
  const isMythic = /(demon|spirit|ethereal|eldritch|angel)/i.test(text);
  const isMeta = /(meta|mutant|enhanced|super soldier|augment)/i.test(text) || (c.powers || []).some((p) => p.level >= 7);
  if (isGod) return { label: "Divine", multiplier: 1.6 };
  if (isAlien) return { label: "Alien", multiplier: 1.28 };
  if (isMythic) return { label: "Mythic", multiplier: 1.24 };
  if (isMeta) return { label: "Enhanced", multiplier: 1.14 };
  if (/human|civilian/.test(text)) return { label: "Human", multiplier: 1.0 };
  return { label: "Legend", multiplier: 1.08 };
}

function duel(c1, c2) {
  const s1 = scoreCharacter(c1);
  const s2 = scoreCharacter(c2);
  const origin1 = powerOriginProfile(c1);
  const origin2 = powerOriginProfile(c2);
  const maxBase = Math.max(s1, s2) || 1;
  const swings = 3;
  let h1 = 100;
  let h2 = 100;
  const logs = [];
  for (let i = 0; i < swings; i += 1) {
    const luck1 = rngLuck(maxBase);
    const luck2 = rngLuck(maxBase);
    const offensive1 = s1 + luck1;
    const offensive2 = s2 + luck2;
    const shield1 = s1 * 0.35;
    const shield2 = s2 * 0.35;
    const delta1 = Math.max(0, offensive1 - shield2);
    const delta2 = Math.max(0, offensive2 - shield1);
    const combined = Math.max(1, delta1 + delta2);
    const dmg1 = Math.round((delta1 / combined) * 48);
    const dmg2 = Math.round((delta2 / combined) * 48);
    h2 = Math.max(0, h2 - dmg1);
    h1 = Math.max(0, h1 - dmg2);
    logs.push({
      swing: i + 1,
      luck1,
      luck2,
      offensive1,
      offensive2,
      dmg1,
      dmg2,
      h1,
      h2,
    });
  }
  let winner;
  if (h1 === h2) {
    winner = s1 === s2 ? (Math.random() > 0.5 ? c1 : c2) : s1 > s2 ? c1 : c2;
  } else {
    winner = h1 > h2 ? c1 : c2;
  }
  const loser = winner === c1 ? c2 : c1;
  return {
    winner,
    loser,
    h1,
    h2,
    logs,
    breakdown: {
      s1,
      s2,
      origin1,
      origin2,
    },
  };
}

function computeBattleTimeline(charA, charB) {
  const summary = duel(charA, charB);
  const timeline = summary.logs.map((phase) => ({
    round: phase.swing,
    strikeA: Math.round(phase.offensive1),
    strikeB: Math.round(phase.offensive2),
    luckA: phase.luck1,
    luckB: phase.luck2,
    damageToB: phase.dmg1,
    damageToA: phase.dmg2,
    healthA: phase.h1,
    healthB: phase.h2,
  }));

  return {
    timeline,
    winner: summary.winner,
    loser: summary.loser,
    finalScoreA: summary.breakdown.s1,
    finalScoreB: summary.breakdown.s2,
    finalHealthA: summary.h1,
    finalHealthB: summary.h2,
    breakdown: summary.breakdown,
  };
}

function ArenaCard({ char, position, onRelease, onOpen, health, isWinner, showX }) {
  if (!char) {
    return (
      <div className="flex min-h-[280px] items-center justify-center rounded-3xl border-2 border-dashed border-slate-500/60 bg-slate-900/40 p-6 text-center text-sm font-bold text-slate-400">
        Choose combatant {position}
      </div>
    );
  }
  const [expanded, setExpanded] = useState(false);
  const healthGradient = health > 60 ? "from-emerald-300 to-emerald-500" : health > 30 ? "from-amber-300 to-amber-500" : "from-rose-400 to-red-500";
  const powers = char.powers || [];
  const visiblePowers = expanded ? powers : powers.slice(0, 4);
  const hasMorePowers = powers.length > 4;
  const topLocations = (char.locations || []).slice(0, 2);
  const topFactions = (char.faction || []).slice(0, 2);
  const topTags = (char.tags || []).slice(0, 3);
  const confettiPieces = useMemo(
    () =>
      Array.from({ length: 16 }).map((_, index) => ({
        id: `${char.id}-confetti-${index}`,
        delay: index * 0.05,
        left: Math.random() * 100,
        duration: 1.2 + Math.random() * 0.6,
        color: `hsl(${Math.floor(Math.random() * 360)}, 82%, ${60 + Math.random() * 20}%)`,
      })),
    [char.id]
  );
  return (
    <motion.div
      layout
      className={cx(
        "relative h-full rounded-3xl border border-slate-700 bg-slate-950/90 p-3 text-left text-slate-100 shadow-[0_25px_80px_rgba(6,7,12,0.65)] sm:p-5",
        isWinner ? "ring-4 ring-emerald-400 scale-[1.02]" : "",
        showX ? "ring-2 ring-red-500" : ""
      )}
      animate={isWinner ? { scale: [1, 1.03, 1], boxShadow: "0 30px 80px rgba(16,185,129,0.35)" } : {}}
      transition={{ type: "spring", stiffness: 220, damping: 18 }}
    >
      <AnimatePresence>
        {isWinner && (
          <motion.div
            key="confetti"
            className="pointer-events-none absolute inset-0 z-10 overflow-hidden"
            initial={{ opacity: 0 }}
            animate={{ opacity: 1 }}
            exit={{ opacity: 0 }}
            transition={{ duration: 0.3 }}
          >
            {confettiPieces.map((piece) => (
              <motion.span
                key={piece.id}
                className="absolute h-1 w-6 rounded-full"
                style={{
                  background: piece.color,
                  left: `${piece.left}%`,
                }}
                initial={{ top: "-10%", opacity: 0, rotate: 0 }}
                animate={{ top: "110%", opacity: [0, 1, 0], rotate: [0, 360, 720] }}
                transition={{ duration: piece.duration, delay: piece.delay, ease: "easeOut" }}
              />
            ))}
          </motion.div>
        )}
      </AnimatePresence>
      {showX && (
        <motion.div
          className="pointer-events-none absolute inset-0 z-20 flex items-center justify-center text-6xl font-black text-red-500"
          initial={{ opacity: 0 }}
          animate={{ opacity: [0, 1, 0] }}
          transition={{ duration: 1.5, repeat: 1 }}
        >
          X
        </motion.div>
      )}
      <div className="flex flex-wrap items-center justify-between gap-2 text-[9px] sm:text-xs">
        <Badge className="bg-slate-800/80 px-3 py-1 text-[9px] tracking-[0.3em] text-slate-200">Combatant {position}</Badge>
        <div className="flex items-center gap-2">
          <Button
            variant="ghost"
            size="sm"
            className="h-9 px-3 text-[9px] sm:h-auto sm:text-[11px]"
            onClick={() => onOpen(char)}
            aria-label="View combatant details"
          >
            <span className="hidden sm:inline">Details</span>
            <ArrowRight className="h-3.5 w-3.5 sm:hidden" />
          </Button>
          <Button
            variant="outline"
            size="sm"
            className="h-9 px-3 text-[9px] sm:h-auto sm:text-[11px]"
            onClick={() => onRelease(char.id)}
            aria-label="Remove combatant"
          >
            <X className="mr-0 h-3.5 w-3.5 sm:mr-2" />
            <span className="hidden sm:inline">Release</span>
          </Button>
        </div>
      </div>
      <div className="mt-3 flex flex-col items-center gap-2 text-center sm:hidden">
        <Insignia label={char.name} size={56} />
        <div className="text-base font-black text-white">{char.name}</div>
      </div>
      <button onClick={() => onOpen(char)} className="mt-3 block w-full text-left">
        <div className="text-[9px] font-bold tracking-wide text-slate-400 sm:text-xs">Health</div>
        <div className="mt-1 h-3 w-full overflow-hidden rounded-full bg-slate-800">
          <motion.div
            key={health}
            initial={{ width: 0 }}
            animate={{ width: `${Math.max(0, health)}%` }}
            transition={{ duration: 0.6, ease: "easeOut" }}
            className={cx("h-full bg-gradient-to-r", healthGradient)}
          />
        </div>
      </button>
      <div className="mt-4 flex flex-col gap-3 sm:flex-row sm:items-start sm:gap-4">
        <ImageSafe
          src={char.cover || char.gallery?.[0]}
          alt={char.name}
          fallbackLabel={char.name}
          className="hidden h-24 w-24 rounded-2xl border border-slate-700 object-cover sm:block sm:h-32 sm:w-32"
        />
        <div className="flex-1 space-y-3 text-[10px] sm:text-xs">
          <div className="hidden text-lg font-black text-white sm:block sm:text-xl">{char.name}</div>
          <div className="grid grid-cols-2 gap-2">
            {char.gender && (
              <div>
                <div className="text-[9px] font-bold tracking-wide text-slate-400 sm:text-[10px]">Gender</div>
                <div className="text-xs font-extrabold text-white sm:text-sm">{char.gender}</div>
              </div>
            )}
            {char.alignment && (
              <div className="hidden sm:block">
                <div className="text-[9px] font-bold tracking-wide text-slate-400 sm:text-[10px]">Alignment</div>
                <div className="text-xs font-extrabold text-white sm:text-sm">{char.alignment}</div>
              </div>
            )}
            {char.status && (
              <div className="hidden sm:block">
                <div className="text-[9px] font-bold tracking-wide text-slate-400 sm:text-[10px]">Status</div>
                <div className="text-xs font-extrabold text-white sm:text-sm">{char.status}</div>
              </div>
            )}
            {char.era && (
              <div>
                <div className="text-[9px] font-bold tracking-wide text-slate-400 sm:text-[10px]">Era</div>
                <div className="text-xs font-extrabold text-white sm:text-sm">{char.era}</div>
              </div>
            )}
          </div>
          {!!topLocations.length && (
            <div className="hidden sm:block">
              <div className="text-[9px] font-bold tracking-wide text-slate-400 sm:text-[10px]">Locations</div>
              <div className="flex flex-wrap gap-1">
                {topLocations.map((loc) => (
                  <span key={loc} className="rounded-full bg-slate-800/80 px-2 py-1 text-[9px] font-bold tracking-wide text-white sm:text-[10px]">
                    {loc}
                  </span>
                ))}
              </div>
            </div>
          )}
          {!!topFactions.length && (
            <div>
              <div className="text-[9px] font-bold tracking-wide text-slate-400 sm:text-[10px]">Factions</div>
              <div className="flex flex-wrap gap-1">
                {topFactions.map((faction) => (
                  <span key={faction} className="rounded-full bg-slate-800/80 px-2 py-1 text-[9px] font-bold tracking-wide text-white sm:text-[10px]">
                    {faction}
                  </span>
                ))}
              </div>
            </div>
          )}
          {!!topTags.length && (
            <div className="hidden sm:block">
              <div className="text-[9px] font-bold tracking-wide text-slate-400 sm:text-[10px]">Tags</div>
              <div className="flex flex-wrap gap-1">
                {topTags.map((tag) => (
                  <span key={tag} className="rounded-full bg-slate-800/80 px-2 py-1 text-[9px] font-bold tracking-wide text-white sm:text-[10px]">
                    {tag}
                  </span>
                ))}
              </div>
            </div>
          )}
        </div>
      </div>
      <div className="mt-4 space-y-2">
        {visiblePowers.map((power) => (
          <div key={power.name}>
            <div className="mb-1 flex items-center justify-between text-[10px] font-bold text-slate-200 sm:text-xs">
              <span className="truncate pr-2">{power.name}</span>
              <span>{power.level}/10</span>
            </div>
            <PowerMeter level={power.level} accent="crimson" />
          </div>
        ))}
        {hasMorePowers && (
          <button
            type="button"
            onClick={() => setExpanded((state) => !state)}
            className="w-full rounded-full border border-slate-700/70 bg-slate-900/80 px-3 py-1.5 text-[10px] font-bold tracking-wide text-slate-200 transition hover:bg-slate-800"
          >
            {expanded ? "Hide extended powers" : `Reveal all ${powers.length} powers`}
          </button>
        )}
      </div>
      {!!(char.stories || []).length && (
        <div className="mt-4">
          <div className="text-[9px] font-bold tracking-wide text-slate-400 sm:text-[10px]">Stories</div>
          <div className="mt-1 flex flex-wrap gap-1.5 text-[10px] font-semibold text-slate-300 sm:text-[11px]">
            {(char.stories || []).map((story) => (
              <span key={story} className="rounded-full bg-slate-800/60 px-2 py-1">
                {story}
              </span>
            ))}
          </div>
        </div>
      )}
    </motion.div>
  );
}

const swordVariants = {
  idle: { rotate: 0, scale: 1, filter: "drop-shadow(0 0 0 rgba(255,255,255,0))" },
  charging: { rotate: [0, -5, 5, -8, 8, 0], scale: 1.05, filter: "drop-shadow(0 0 25px rgba(249,250,139,0.9))" },
  swing: { rotate: [0, -25, 25, -18, 18, 0], scale: 1.1, filter: "drop-shadow(0 0 35px rgba(255,255,255,0.9))" },
  explode: { rotate: [0, -15, 15, 0], scale: [1, 1.2, 0.9, 1], filter: "drop-shadow(0 0 45px rgba(255,196,12,1))" },
};

function BattleArena({ characters, slots, setSlots, onOpenCharacter, pulseKey }) {
  const left = characters.find((item) => item.id === slots.left) || null;
  const right = characters.find((item) => item.id === slots.right) || null;
  const [battleState, setBattleState] = useState("idle");
  const [timeline, setTimeline] = useState([]);
  const [result, setResult] = useState(null);
  const [health, setHealth] = useState({ left: 100, right: 100 });
  const [showX, setShowX] = useState(null);
  const [arenaPulse, setArenaPulse] = useState(false);

  useEffect(() => {
    if (!pulseKey) return;
    setArenaPulse(true);
    const timer = setTimeout(() => setArenaPulse(false), 700);
    return () => clearTimeout(timer);
  }, [pulseKey]);

  useEffect(() => {
    setBattleState("idle");
    setTimeline([]);
    setResult(null);
    setHealth({ left: 100, right: 100 });
    setShowX(null);
  }, [left?.id, right?.id]);

  const release = (id) => {
    setSlots((prev) => ({
      left: prev.left === id ? null : prev.left,
      right: prev.right === id ? null : prev.right,
    }));
    setShowX(null);
  };

  const delay = (ms) => new Promise((resolve) => setTimeout(resolve, ms));

  const runBattle = async () => {
    if (!left || !right || left.id === right.id) return;
    const computed = computeBattleTimeline(left, right);
    setBattleState("charging");
    setResult(null);
    setTimeline([]);
    setHealth({ left: 100, right: 100 });
    setShowX(null);
    for (const phase of computed.timeline) {
      setBattleState("swing");
      setTimeline((prev) => [...prev, phase]);
      setHealth({ left: phase.healthA, right: phase.healthB });
      // eslint-disable-next-line no-await-in-loop
      await delay(650);
    }
    setBattleState("explode");
    await delay(450);
    setBattleState("idle");
    setResult(computed);
    setShowX(computed.loser.id);
    setTimeout(() => setShowX(null), 2200);
  };

  const runRandom = () => {
    if (characters.length < 2) return;
    const rng = seededRandom(`arena|${Date.now()}`);
    const shuffled = [...characters].sort(() => rng() - 0.5);
    const first = shuffled[0];
    const second = shuffled.find((char) => char.id !== first.id) || shuffled[1];
    setSlots({ left: first?.id || null, right: second?.id || null });
  };

  const reset = () => {
    setSlots({ left: null, right: null });
    setTimeline([]);
    setResult(null);
    setHealth({ left: 100, right: 100 });
    setBattleState("idle");
    setShowX(null);
  };

  return (
    <motion.div
      layout
      animate={arenaPulse ? { scale: [1, 1.02, 0.99, 1.01, 1], boxShadow: "0 30px 100px rgba(15,23,42,0.55)" } : {}}
      transition={{ type: "spring", stiffness: 200, damping: 18 }}
    >
      <Card className="border border-white/10 bg-[#090b1a]/95 text-slate-100 shadow-[0_40px_120px_rgba(5,8,20,0.65)]">
        <CardHeader className="border-b border-white/10 pb-4">
          <div className="flex flex-wrap items-center gap-3">
            <CardTitle className="flex items-center gap-2 text-2xl font-extrabold text-white">
              <Swords /> Battle Arena
            </CardTitle>
            <Badge className="bg-slate-800/70 text-slate-300">Luck recalculates every round</Badge>
            <div className="ml-auto flex items-center gap-3 text-xs font-semibold text-slate-300">
              <span>Humans must earn their victories — gods begin ahead.</span>
            </div>
          </div>
        </CardHeader>
        <CardContent className="space-y-6">
          <div className="grid grid-cols-2 gap-4 lg:auto-rows-min lg:grid-cols-[minmax(0,1fr)_auto_minmax(0,1fr)]">
            <div className="col-span-1 min-w-0 lg:col-span-1 lg:col-start-1 lg:row-start-1">
              <ArenaCard
                char={left}
                position="A"
                onRelease={release}
                onOpen={onOpenCharacter}
                health={health.left}
                isWinner={result?.winner?.id === left?.id}
                showX={showX === left?.id}
              />
            </div>
            <div className="col-span-1 order-2 min-w-0 lg:order-none lg:col-span-1 lg:col-start-3 lg:row-start-1">
              <ArenaCard
                char={right}
                position="B"
                onRelease={release}
                onOpen={onOpenCharacter}
                health={health.right}
                isWinner={result?.winner?.id === right?.id}
                showX={showX === right?.id}
              />
            </div>
            <div className="order-3 col-span-2 flex flex-col items-center justify-center gap-3 rounded-3xl border border-slate-800/60 bg-[#0f1329]/80 p-4 text-center lg:order-none lg:col-span-1 lg:col-start-2 lg:row-start-1 lg:row-end-2 lg:self-stretch lg:justify-self-center lg:p-5">
              <motion.button
                type="button"
                onClick={runBattle}
                animate={battleState}
                variants={swordVariants}
                transition={{ duration: 0.9, ease: "easeInOut" }}
                whileHover={{ scale: 1.08 }}
                whileTap={{ scale: 0.92 }}
                className="rounded-full bg-gradient-to-br from-amber-200 via-amber-400 to-rose-300 p-4 text-slate-900 shadow-[0_0_60px_rgba(251,191,36,0.45)] focus:outline-none"
                aria-label="Initiate duel"
              >
                <Swords className="h-10 w-10" />
              </motion.button>
              <div className="flex flex-col gap-2 text-[10px] font-bold text-slate-200 sm:text-xs">
                <Button variant="gradient" size="sm" onClick={runBattle} className="text-[10px] sm:text-[11px]">
                  Fight
                </Button>
                <Button variant="outline" size="sm" onClick={runRandom} className="text-[10px] sm:text-[11px]">
                  Random Duel
                </Button>
                <Button variant="destructive" size="sm" onClick={reset} className="text-[10px] sm:text-[11px]">
                  Reset Arena
                </Button>
                <span className="text-[10px] font-semibold tracking-[0.3em] text-slate-400">
                  Tap combatants to view dossiers
                </span>
              </div>
            </div>
          </div>
          {result && (
            <div className="rounded-2xl border border-white/10 bg-[#0d1126] px-4 py-5 text-center">
              <div className="text-xs font-bold tracking-wide text-slate-500">Winner</div>
              <div className="mt-2 rounded-xl bg-slate-900 px-4 py-3 text-lg font-black text-slate-100">
                {result.winner.name}
              </div>
              <div className="mt-2 text-xs text-slate-400">
                Final totals — {left?.name}: {result.finalScoreA} • {right?.name}: {result.finalScoreB}
              </div>
            </div>
          )}
          {timeline.length > 0 && (
            <div className="rounded-2xl border border-white/10 bg-[#0f1329]/80 p-4 text-xs backdrop-blur">
              <div className="mb-2 text-sm font-black tracking-wide text-slate-200">Battle Flow</div>
              <div className="grid gap-3 sm:grid-cols-2 md:grid-cols-3">
                {timeline.map((phase) => (
                  <div key={phase.round} className="rounded-xl border border-white/10 bg-[#141a38]/80 p-3 text-slate-200">
                    <div className="text-[11px] font-bold tracking-wide text-slate-400">Round {phase.round}</div>
                    <div className="mt-2 space-y-1">
                      <div>A Strike: {phase.strikeA}</div>
                      <div>A Luck: {phase.luckA}</div>
                      <div>A Health: {phase.healthA}%</div>
                      <div className="pt-1">B Strike: {phase.strikeB}</div>
                      <div>B Luck: {phase.luckB}</div>
                      <div>B Health: {phase.healthB}%</div>
                    </div>
                  </div>
                ))}
              </div>
            </div>
          )}
        </CardContent>
      </Card>
    </motion.div>
  );
}

function SidebarFilters({ data, filters, setFilters, combineAND, setCombineAND, onClear }) {
  const uniq = (arr) => Array.from(new Set(arr)).filter(Boolean).sort((a, b) => a.localeCompare(b));
  const genders = useMemo(() => uniq(data.map((item) => item.gender || "")), [data]);
  const alignments = useMemo(() => uniq(data.map((item) => item.alignment || "")), [data]);
  const locations = useMemo(() => uniq(data.flatMap((item) => item.locations || [])), [data]);
  const factions = useMemo(() => uniq(data.flatMap((item) => item.faction || [])), [data]);
  const eras = useMemo(() => uniq(data.map((item) => item.era || "")), [data]);
  const tags = useMemo(() => uniq(data.flatMap((item) => item.tags || [])), [data]);
  const statuses = useMemo(() => uniq(data.map((item) => item.status || "")), [data]);
  const stories = useMemo(() => uniq(data.flatMap((item) => item.stories || [])), [data]);
  const powers = useMemo(() => uniq(data.flatMap((item) => (item.powers || []).map((p) => p.name))), [data]);
  const [searchTerm, setSearchTerm] = useState("");

  const toggle = (key, value, single = false) => {
    setFilters((prev) => {
      const next = { ...prev };
      if (single) {
        next[key] = next[key] === value ? undefined : value;
        return next;
      }
      const set = new Set([...(next[key] || [])]);
      set.has(value) ? set.delete(value) : set.add(value);
      next[key] = Array.from(set);
      return next;
    });
  };
  const blendTooltipId = useId();

  return (
    <div className="space-y-6 p-5 text-white">
      <div className="flex items-center justify-between">
        <div className="flex items-center gap-2 text-sm font-extrabold tracking-wide">
          <Filter className="text-amber-300" /> Filters
        </div>
        <div className="flex items-center gap-2 text-xs">
          <span className="font-bold tracking-wide">Mode</span>
          <Badge className="bg-white/10 text-white/80">{combineAND ? "AND" : "Blend"}</Badge>
          <Switch checked={combineAND} onCheckedChange={setCombineAND} aria-describedby={blendTooltipId} />
        </div>
      </div>
      <p className="text-[11px] font-semibold leading-relaxed text-white/65">
        Use the global search above the codex for anything specific. These filters stay open so you can tap through factions,
        locations, powers, and more without losing your place.
      </p>
      <p id={blendTooltipId} className="rounded-xl border border-white/10 bg-white/5 px-3 py-2 text-[11px] font-semibold leading-relaxed text-white/70">
        Blend finds legends that match any of your selections. Switch to AND for precise dossiers that match every chosen filter.
      </p>
      <Button variant="destructive" className="w-full" onClick={onClear}>
        Clear all
      </Button>
      <FilterSection
        title="Gender / Sex"
        values={genders}
        single
        activeValues={filters.gender}
        onToggle={(value) => toggle("gender", value, true)}
        searchTerm={searchTerm}
      />
      <FilterSection
        title="Alignment"
        values={alignments}
        single
        activeValues={filters.alignment}
        onToggle={(value) => toggle("alignment", value, true)}
        searchTerm={searchTerm}
      />
      <FilterSection
        title="Era"
        values={eras}
        activeValues={filters.era || []}
        onToggle={(value) => toggle("era", value)}
        searchTerm={searchTerm}
      />
      <FilterSection
        title="Locations"
        values={locations}
        activeValues={filters.locations || []}
        onToggle={(value) => toggle("locations", value)}
        searchTerm={searchTerm}
      />
      <FilterSection
        title="Faction / Team"
        values={factions}
        activeValues={filters.faction || []}
        onToggle={(value) => toggle("faction", value)}
        searchTerm={searchTerm}
      />
      <FilterSection
        title="Powers"
        values={powers}
        activeValues={filters.powers || []}
        onToggle={(value) => toggle("powers", value)}
        searchTerm={searchTerm}
      />
      <FilterSection
        title="Tags"
        values={tags}
        activeValues={filters.tags || []}
        onToggle={(value) => toggle("tags", value)}
        searchTerm={searchTerm}
      />
      <FilterSection
        title="Status"
        values={statuses}
        activeValues={filters.status || []}
        onToggle={(value) => toggle("status", value)}
        searchTerm={searchTerm}
      />
      <FilterSection
        title="Stories"
        values={stories}
        activeValues={filters.stories || []}
        onToggle={(value) => toggle("stories", value)}
        searchTerm={searchTerm}
      />
    </div>
  );
}

function ScrollShortcuts() {
  const [showTop, setShowTop] = useState(false);
  const [showBottom, setShowBottom] = useState(false);

  useEffect(() => {
    const handler = () => {
      const { scrollTop, scrollHeight, clientHeight } = document.documentElement;
      setShowTop(scrollTop > 240);
      setShowBottom(scrollTop + clientHeight < scrollHeight - 240);
    };
    handler();
    window.addEventListener("scroll", handler, { passive: true });
    return () => window.removeEventListener("scroll", handler);
  }, []);

  return (
    <>
      <AnimatePresence>
        {showTop && (
          <motion.button
            key="scroll-top"
            type="button"
            onClick={() => window.scrollTo({ top: 0, behavior: "smooth" })}
            initial={{ opacity: 0, y: 24 }}
            animate={{ opacity: 1, y: 0 }}
            exit={{ opacity: 0, y: 24 }}
            whileHover={{ scale: 1.08, rotate: [-2, 2, 0] }}
            whileTap={{ scale: 0.92, rotate: 0 }}
            transition={{ duration: 0.35 }}
            className="fixed bottom-5 right-5 z-40 rounded-full border border-amber-300/60 bg-black/80 p-3 text-white shadow-xl"
            aria-label="Back to top"
          >
            <ArrowUp className="h-4 w-4" />
          </motion.button>
        )}
      </AnimatePresence>
      <AnimatePresence>
        {showBottom && (
          <motion.button
            key="scroll-bottom"
            type="button"
            onClick={() => window.scrollTo({ top: document.documentElement.scrollHeight, behavior: "smooth" })}
            initial={{ opacity: 0, y: 24 }}
            animate={{ opacity: 1, y: 0 }}
            exit={{ opacity: 0, y: 24 }}
            whileHover={{ scale: 1.08, rotate: [2, -2, 0] }}
            whileTap={{ scale: 0.92, rotate: 0 }}
            transition={{ duration: 0.35 }}
            className="fixed bottom-5 right-20 z-40 rounded-full border border-white/30 bg-black/80 p-3 text-white shadow-xl"
            aria-label="Skip to bottom"
          >
            <ArrowDown className="h-4 w-4" />
          </motion.button>
        )}
      </AnimatePresence>
    </>
  );
}

function FilterDrawer({ open, onClose, children }) {
  const drawerRef = useRef(null);
  const previouslyFocused = useRef(null);
  useEffect(() => {
    if (!open) return undefined;
    const previous = document.body.style.overflow;
    document.body.style.overflow = "hidden";
    return () => {
      document.body.style.overflow = previous;
    };
  }, [open]);
  useEffect(() => {
    if (!open) return undefined;
    previouslyFocused.current = typeof document !== "undefined" ? document.activeElement : null;
    const node = drawerRef.current;
    if (!node) return undefined;
    const focusable = node.querySelectorAll(
      'a[href], button:not([disabled]), textarea, input, select, [tabindex]:not([tabindex="-1"])'
    );
    const first = focusable[0];
    const last = focusable[focusable.length - 1];
    first?.focus();
    const handleKeyDown = (event) => {
      if (event.key === "Escape") {
        event.preventDefault();
        onClose();
      }
      if (event.key === "Tab" && focusable.length) {
        if (event.shiftKey && document.activeElement === first) {
          event.preventDefault();
          last?.focus();
        } else if (!event.shiftKey && document.activeElement === last) {
          event.preventDefault();
          first?.focus();
        }
      }
    };
    document.addEventListener("keydown", handleKeyDown);
    return () => {
      document.removeEventListener("keydown", handleKeyDown);
      previouslyFocused.current && previouslyFocused.current.focus?.();
    };
  }, [open, onClose]);

  return (
    <AnimatePresence>
      {open && (
        <>
          <motion.div
            initial={{ opacity: 0 }}
            animate={{ opacity: 1 }}
            exit={{ opacity: 0 }}
            className="fixed inset-0 z-40 bg-black/70 backdrop-blur-sm"
            onClick={onClose}
          />
          <motion.aside
            ref={drawerRef}
            initial={{ x: "100%" }}
            animate={{ x: 0 }}
            exit={{ x: "100%" }}
            transition={{ type: "spring", stiffness: 200, damping: 26 }}
            className="fixed inset-y-0 right-0 z-50 w-full max-w-full overflow-y-auto border-l border-white/10 bg-[#070a19] shadow-[0_40px_120px_rgba(7,10,25,0.6)] sm:max-w-md"
            style={{ width: "min(28rem, calc(100vw * 0.66))" }}
            role="dialog"
            aria-modal="true"
            aria-label="Filters"
          >
            <div className="flex items-center justify-between border-b border-white/10 px-5 py-4">
              <div className="text-xs font-bold tracking-[0.35em] text-white/70">Filters</div>
              <Button variant="ghost" onClick={onClose} className="text-xs font-bold tracking-wide text-white/80">
                <X size={14} /> Close
              </Button>
            </div>
            <div className="pb-12">{children}</div>
          </motion.aside>
        </>
      )}
    </AnimatePresence>
  );
}


function ToolsBar({
  query,
  onQueryChange,
  sortMode,
  onSortModeChange,
  onOpenFilters,
  onClearFilters,
  onArenaToggle,
  onSync,
  showArena,
  totalCount,
  filteredCount,
  hasActiveFilters,
}) {
  const [barHeight, setBarHeight] = useState(0);
  const [lastKnownHeight, setLastKnownHeight] = useState(0);
  const [mode, setMode] = useState("static");
  const [floatingTop, setFloatingTop] = useState(0);
  const [collapsed, setCollapsed] = useState(false);
  const [contentEl, setContentEl] = useState(null);
  const [ready, setReady] = useState(false);
<<<<<<< HEAD
  const isMobile = useMediaQuery("(max-width: 640px)");
=======
>>>>>>> cfdfff25

  useIsomorphicLayoutEffect(() => {
    if (!contentEl || typeof ResizeObserver === "undefined") return undefined;
    const observer = new ResizeObserver((entries) => {
      const entry = entries[0];
      if (entry) {
        setBarHeight(entry.contentRect.height);
      }
    });
    observer.observe(contentEl);
    setBarHeight(contentEl.getBoundingClientRect().height);
    return () => observer.disconnect();
  }, [contentEl]);

  useEffect(() => {
    if (barHeight > 0) {
      setLastKnownHeight(barHeight);
    }
  }, [barHeight]);

  useIsomorphicLayoutEffect(() => {
    if (typeof window === "undefined") return undefined;
    const hero = document.getElementById("hero-showcase");
    if (!hero) return undefined;

    const update = () => {
      const rect = hero.getBoundingClientRect();
      const height = barHeight || lastKnownHeight || 0;
<<<<<<< HEAD
=======
      const viewHeight = typeof window !== "undefined" ? window.innerHeight || 0 : 0;
>>>>>>> cfdfff25
      if (!height) {
        setMode("static");
        setFloatingTop(0);
        setReady(false);
        return;
      }

      const heroBottom = rect.bottom;
      const threshold = height + 4;
      hero.style.setProperty("--toolbar-offset", `${Math.ceil(height + 32)}px`);

      if (heroBottom <= threshold) {
        setMode("fixed");
        setFloatingTop(0);
        setReady(true);
        return;
      }

      const attachedTop = heroBottom - height;
<<<<<<< HEAD
      const safe = Math.max(attachedTop, 0);
=======
      const maxTop = Math.max(viewHeight - height, 0);
      const safe = clamp(attachedTop, 0, maxTop);
>>>>>>> cfdfff25
      setMode("attached");
      setFloatingTop(safe);
      hero.style.setProperty("--toolbar-offset", `${Math.ceil(height + 32)}px`);
      setReady(true);
    };

    update();
    const opts = { passive: true };
    window.addEventListener("scroll", update, opts);
    window.addEventListener("resize", update);
    return () => {
      window.removeEventListener("scroll", update);
      window.removeEventListener("resize", update);
      hero.style.removeProperty("--toolbar-offset");
    };
  }, [barHeight, lastKnownHeight]);

  const effectiveHeight = barHeight || lastKnownHeight || 0;
  const isFloating = ready && mode !== "static";
  const safeTop = mode === "fixed" ? 0 : floatingTop;
  const placeholderHeight = isFloating ? effectiveHeight : 0;
  const countLabel = hasActiveFilters ? `${filteredCount} / ${totalCount} in view` : `${totalCount} catalogued`;

  return (
    <div className="relative">
      {isFloating && <div style={{ height: placeholderHeight }} aria-hidden="true" />}
      <div
<<<<<<< HEAD
        className={cx(isFloating ? "fixed inset-x-0 z-50" : "")}
=======
        className={cx(
          "transition-all duration-200",
          isFloating ? "fixed inset-x-0 z-50" : ""
        )}
>>>>>>> cfdfff25
        style={isFloating ? { top: safeTop } : undefined}
      >
        <div className="mx-auto max-w-7xl px-3 sm:px-4">
          <AnimatePresence initial={false} mode="wait">
            {collapsed ? (
              <motion.div
                key="toolbar-collapsed"
                initial={{ opacity: 0, y: 12 }}
                animate={{ opacity: 1, y: 0 }}
                exit={{ opacity: 0, y: -12 }}
                transition={{ duration: 0.25, ease: "easeOut" }}
                className="rounded-3xl border border-white/12 bg-[#070b1c]/90 px-4 py-3 text-[10px] font-semibold tracking-[0.35em] text-white/70 shadow-[0_18px_48px_rgba(8,8,20,0.45)] backdrop-blur-xl"
              >
                <div className="flex items-center justify-between gap-3">
                  <span>Lore controls hidden</span>
                  <Button
                    variant="subtle"
                    size="sm"
                    onClick={() => setCollapsed(false)}
                    className="flex-none"
                    aria-label="Expand universe controls"
                  >
                    <ChevronUp className="h-4 w-4" aria-hidden="true" />
<<<<<<< HEAD
                    <span className="text-xs font-semibold">Show</span>
=======
                    <span className="hidden sm:inline">Show</span>
>>>>>>> cfdfff25
                  </Button>
                </div>
              </motion.div>
            ) : (
              <motion.div
                key="toolbar-expanded"
                ref={setContentEl}
                layout
                initial={{ opacity: 0, y: 12 }}
                animate={{ opacity: 1, y: 0 }}
                exit={{ opacity: 0, y: -12 }}
                transition={{ duration: 0.25, ease: "easeOut" }}
                className="rounded-3xl border border-white/12 bg-[#070b1c]/90 px-4 py-3 shadow-[0_18px_48px_rgba(8,8,20,0.45)] backdrop-blur-xl"
              >
                <div className="flex flex-wrap items-center gap-2 sm:gap-3">
                  <label className="relative flex-1 min-w-[220px] sm:min-w-[260px]" htmlFor="universe-search">
                    <span className="sr-only">Search the universe</span>
                    <Input
                      id="universe-search"
                      value={query}
                      onChange={(event) => onQueryChange(event.target.value)}
                      placeholder="Search characters, powers, locations, tags…"
                      className="w-full bg-white/15 pl-10 pr-3 text-sm text-white placeholder:text-white/60"
                    />
                    <Search className="pointer-events-none absolute left-3 top-1/2 h-4 w-4 -translate-y-1/2 text-white/70" aria-hidden="true" />
                  </label>
                  <div className="relative w-full min-w-[160px] sm:w-48">
                    <span className="sr-only" id="sort-menu-label">
                      Sort heroes
                    </span>
                    <select
                      aria-labelledby="sort-menu-label"
                      value={sortMode}
                      onChange={(event) => onSortModeChange(event.target.value)}
                      className="w-full appearance-none rounded-xl border border-white/25 bg-black/70 px-3 py-2 pr-9 text-sm font-semibold text-white shadow-inner focus:outline-none focus-visible:ring-2 focus-visible:ring-amber-300"
                    >
                      {SORT_OPTIONS.map((item) => (
                        <option key={item.value} value={item.value} className="bg-black text-white">
                          {item.label}
                        </option>
                      ))}
                    </select>
                    <ArrowDown className="pointer-events-none absolute right-2 top-1/2 h-3.5 w-3.5 -translate-y-1/2 text-white/70" aria-hidden="true" />
                  </div>
                  <Button
                    variant="gradient"
                    size="sm"
                    onClick={onOpenFilters}
                    className="flex-none shadow-[0_15px_40px_rgba(250,204,21,0.3)]"
                    aria-label="Open filters"
                  >
                    <Filter className="h-4 w-4" aria-hidden="true" />
                    <span className="text-xs font-semibold sm:text-sm">Filters</span>
                  </Button>
                  <Button
                    variant="outline"
                    size="sm"
                    onClick={onClearFilters}
                    className="flex-none"
                    aria-label="Clear filters"
                  >
                    <X size={14} aria-hidden="true" />
                    <span className="text-xs font-semibold sm:text-sm">Clear</span>
                  </Button>
                  <div className="flex items-center gap-2 rounded-full border border-white/15 bg-white/10 px-3 py-1.5 text-xs font-semibold text-white/85">
                    <Users className="h-3.5 w-3.5 text-amber-200" aria-hidden="true" />
                    <span>{countLabel}</span>
                  </div>
                  <Button
                    variant="subtle"
                    size="sm"
                    onClick={onArenaToggle}
                    className={cx("flex-none", showArena ? "ring-2 ring-amber-300/70" : "")}
                    aria-pressed={showArena}
                    aria-label={showArena ? "Hide arena" : "Open arena"}
                  >
                    <Swords size={14} aria-hidden="true" />
                    <span className="text-xs font-semibold sm:text-sm">{showArena ? "Hide Arena" : "Arena"}</span>
                  </Button>
                  <Button
                    variant="dark"
                    size="sm"
                    onClick={onSync}
                    className="flex-none"
                    aria-label="Sync universe"
                  >
                    <RefreshCcw size={14} aria-hidden="true" />
                    <span className="text-xs font-semibold sm:text-sm">Sync</span>
                  </Button>
                  <Button
<<<<<<< HEAD
                    variant={isMobile ? "gradient" : "ghost"}
                    size={isMobile ? "md" : "sm"}
                    onClick={() => setCollapsed(true)}
                    className={cx("flex-none", isMobile ? "ml-auto px-4" : "px-4 sm:px-3")}
                    aria-label="Collapse universe controls"
                  >
                    <ChevronDown className="h-4 w-4" aria-hidden="true" />
                    <span
                      className={cx(
                        "text-xs font-semibold",
                        isMobile ? "ml-2" : "ml-1 sm:hidden"
                      )}
                    >
                      {isMobile ? "Hide controls" : "Hide"}
                    </span>
=======
                    variant="ghost"
                    size="sm"
                    onClick={() => setCollapsed(true)}
                    className="flex-none px-4 sm:px-3"
                    aria-label="Collapse universe controls"
                  >
                    <ChevronDown className="h-4 w-4" aria-hidden="true" />
                    <span className="ml-1 text-xs font-semibold sm:hidden">Hide</span>
>>>>>>> cfdfff25
                  </Button>
                </div>
              </motion.div>
            )}
          </AnimatePresence>
<<<<<<< HEAD
        </div>
      </div>
    </div>
  );
}


function QuickFilterRail({ data, onFacet, onSortModeChange, sortMode, onOpenFilters }) {
  const [open, setOpen] = useState(false);
  const quickSorts = [
    { value: "default", label: "Featured" },
    { value: "az", label: "A-Z" },
    { value: "faction", label: "By Faction" },
    { value: "most", label: "Most Powerful" },
  ];

  const topCollections = useMemo(() => {
    const tally = (getter) => {
      const counts = new Map();
      data.forEach((item) => {
        getter(item).forEach((value) => {
          if (!value) return;
          const entry = counts.get(value) || { count: 0 };
          entry.count += 1;
          counts.set(value, entry);
        });
      });
      return Array.from(counts.entries())
        .map(([value, meta]) => ({ value, count: meta.count }))
        .sort((a, b) => b.count - a.count);
    };

    const locations = tally((item) => item.locations || []).slice(0, 6);
    const factions = tally((item) => item.faction || []).slice(0, 6);

    const powerMap = new Map();
    data.forEach((item) => {
      (item.powers || []).forEach((power) => {
        if (!power?.name) return;
        const entry = powerMap.get(power.name) || { count: 0, total: 0 };
        entry.count += 1;
        entry.total += Number(power.level) || 0;
        powerMap.set(power.name, entry);
      });
    });
    const powers = Array.from(powerMap.entries())
      .map(([name, meta]) => ({
        value: name,
        count: meta.count,
        avg: meta.count ? meta.total / meta.count : 0,
      }))
      .sort((a, b) => {
        if (b.avg === a.avg) return b.count - a.count;
        return b.avg - a.avg;
      })
      .slice(0, 8);

    return { locations, factions, powers };
  }, [data]);

  const renderChip = (item, key) => (
    <button
      key={`${key}-${item.value}`}
      type="button"
      onClick={() => onFacet({ key, value: item.value })}
      className="inline-flex items-center gap-2 rounded-full border border-white/15 bg-white/8 px-3 py-1.5 text-xs font-semibold text-white transition hover:border-amber-200/70 hover:bg-amber-200/15"
    >
      <span>{item.value}</span>
      <span className="text-[11px] text-white/60">{item.count}</span>
    </button>
  );

  if (!open) {
    return (
      <button
        type="button"
        onClick={() => setOpen(true)}
        className="group flex w-full items-center justify-between rounded-full border border-white/15 bg-white/5 px-4 py-3 text-xs font-semibold uppercase tracking-[0.3em] text-white/70 transition hover:border-white/40 hover:bg-white/10"
        aria-expanded="false"
      >
        <span className="flex items-center gap-2 text-white/80">
          <Sparkles className="h-4 w-4 text-amber-200" aria-hidden="true" /> Discover quickly
        </span>
        <ChevronDown className="h-4 w-4 text-white/60 transition group-hover:text-white" aria-hidden="true" />
      </button>
    );
  }

  return (
    <Card className="border border-white/15 bg-white/5 backdrop-blur-2xl">
      <CardContent className="space-y-6">
        <div className="flex flex-wrap items-center justify-between gap-3">
          <div className="flex items-center gap-2 text-sm font-semibold text-white/80">
            <Sparkles className="h-4 w-4 text-amber-200" aria-hidden="true" /> Discover quickly
          </div>
          <div className="flex items-center gap-2">
            <Button
              variant="ghost"
              size="sm"
              onClick={onOpenFilters}
              className="px-3 text-xs font-semibold text-white/70 hover:text-white"
            >
              Open full filters
            </Button>
            <Button
              variant="subtle"
              size="sm"
              onClick={() => setOpen(false)}
              className="px-3 text-xs font-semibold text-white/80"
              aria-label="Collapse quick filters"
            >
              <ChevronUp className="h-4 w-4" aria-hidden="true" />
            </Button>
          </div>
=======
>>>>>>> cfdfff25
        </div>
        <div className="flex flex-wrap items-center gap-2">
          {quickSorts.map((item) => (
            <button
              key={item.value}
              type="button"
              onClick={() => onSortModeChange(item.value)}
              className={cx(
                "rounded-full border px-4 py-1.5 text-xs font-semibold transition",
                sortMode === item.value
                  ? "border-amber-200/80 bg-amber-200/20 text-white"
                  : "border-white/20 bg-white/5 text-white/75 hover:border-white/40 hover:bg-white/10"
              )}
            >
              {item.label}
            </button>
          ))}
        </div>
        {!!topCollections.factions.length && (
          <div className="space-y-2">
            <div className="flex items-center gap-2 text-xs font-semibold uppercase tracking-wide text-white/60">
              <ShieldCheck className="h-4 w-4 text-amber-200" /> Factions
            </div>
            <div className="flex flex-wrap gap-2">{topCollections.factions.map((item) => renderChip(item, "faction"))}</div>
          </div>
        )}
        {!!topCollections.locations.length && (
          <div className="space-y-2">
            <div className="flex items-center gap-2 text-xs font-semibold uppercase tracking-wide text-white/60">
              <MapPin className="h-4 w-4 text-amber-200" /> Locations
            </div>
            <div className="flex flex-wrap gap-2">{topCollections.locations.map((item) => renderChip(item, "locations"))}</div>
          </div>
        )}
        {!!topCollections.powers.length && (
          <div className="space-y-2">
            <div className="flex items-center gap-2 text-xs font-semibold uppercase tracking-wide text-white/60">
              <Atom className="h-4 w-4 text-amber-200" /> Top powers
            </div>
            <div className="flex flex-wrap gap-2">
              {topCollections.powers.map((item) => renderChip(item, "powers"))}
            </div>
          </div>
        )}
      </CardContent>
    </Card>
  );
}


<<<<<<< HEAD
function FilterSection({ title, values, single, activeValues, onToggle, searchTerm }) {
  const currentValues = single ? (activeValues ? [activeValues] : []) : activeValues || [];
  const filteredValues = useMemo(() => {
    const term = (searchTerm || "").trim().toLowerCase();
    if (!term) return values;
    return values.filter((value) => value.toLowerCase().includes(term));
  }, [values, searchTerm]);

  return (
    <div className="space-y-2">
      <div className="text-xs font-extrabold tracking-wide text-white/75">{title}</div>
      <div className="max-h-48 overflow-y-auto rounded-xl border border-white/10 bg-white/5 p-3">
        {filteredValues.length ? (
          <div className="flex flex-wrap gap-2">
            {filteredValues.map((value) => (
              <FacetChip key={value} active={currentValues.includes(value)} onClick={() => onToggle(value)}>
                {value}
              </FacetChip>
            ))}
          </div>
        ) : (
          <p className="rounded-lg border border-white/10 bg-white/5 px-3 py-2 text-[11px] font-semibold tracking-wide text-white/60">
            No matches
          </p>
        )}
=======
function QuickFilterRail({ data, onFacet, onSortModeChange, sortMode, onOpenFilters }) {
  const quickSorts = [
    { value: "default", label: "Featured" },
    { value: "az", label: "A-Z" },
    { value: "faction", label: "By Faction" },
    { value: "most", label: "Most Powerful" },
  ];

  const topCollections = useMemo(() => {
    const tally = (getter) => {
      const counts = new Map();
      data.forEach((item) => {
        getter(item).forEach((value) => {
          if (!value) return;
          const entry = counts.get(value) || { count: 0 };
          entry.count += 1;
          counts.set(value, entry);
        });
      });
      return Array.from(counts.entries())
        .map(([value, meta]) => ({ value, count: meta.count }))
        .sort((a, b) => b.count - a.count);
    };

    const locations = tally((item) => item.locations || []).slice(0, 6);
    const factions = tally((item) => item.faction || []).slice(0, 6);

    const powerMap = new Map();
    data.forEach((item) => {
      (item.powers || []).forEach((power) => {
        if (!power?.name) return;
        const entry = powerMap.get(power.name) || { count: 0, total: 0 };
        entry.count += 1;
        entry.total += Number(power.level) || 0;
        powerMap.set(power.name, entry);
      });
    });
    const powers = Array.from(powerMap.entries())
      .map(([name, meta]) => ({
        value: name,
        count: meta.count,
        avg: meta.count ? meta.total / meta.count : 0,
      }))
      .sort((a, b) => {
        if (b.avg === a.avg) return b.count - a.count;
        return b.avg - a.avg;
      })
      .slice(0, 8);

    return { locations, factions, powers };
  }, [data]);

  const renderChip = (item, key) => (
    <button
      key={`${key}-${item.value}`}
      type="button"
      onClick={() => onFacet({ key, value: item.value })}
      className="inline-flex items-center gap-2 rounded-full border border-white/15 bg-white/8 px-3 py-1.5 text-xs font-semibold text-white transition hover:border-amber-200/70 hover:bg-amber-200/15"
    >
      <span>{item.value}</span>
      <span className="text-[11px] text-white/60">{item.count}</span>
    </button>
  );

  return (
    <Card className="border border-white/15 bg-white/5 backdrop-blur-2xl">
      <CardContent className="space-y-6">
        <div className="flex flex-wrap items-center justify-between gap-3">
          <div className="text-sm font-semibold text-white/80">Discover quickly</div>
          <Button variant="ghost" size="sm" onClick={onOpenFilters} className="px-3 text-xs font-semibold text-white/70 hover:text-white">
            Open full filters
          </Button>
        </div>
        <div className="flex flex-wrap items-center gap-2">
          {quickSorts.map((item) => (
            <button
              key={item.value}
              type="button"
              onClick={() => onSortModeChange(item.value)}
              className={cx(
                "rounded-full border px-4 py-1.5 text-xs font-semibold transition",
                sortMode === item.value
                  ? "border-amber-200/80 bg-amber-200/20 text-white"
                  : "border-white/20 bg-white/5 text-white/75 hover:border-white/40 hover:bg-white/10"
              )}
            >
              {item.label}
            </button>
          ))}
        </div>
        {!!topCollections.factions.length && (
          <div className="space-y-2">
            <div className="flex items-center gap-2 text-xs font-semibold uppercase tracking-wide text-white/60">
              <ShieldCheck className="h-4 w-4 text-amber-200" /> Factions
            </div>
            <div className="flex flex-wrap gap-2">{topCollections.factions.map((item) => renderChip(item, "faction"))}</div>
          </div>
        )}
        {!!topCollections.locations.length && (
          <div className="space-y-2">
            <div className="flex items-center gap-2 text-xs font-semibold uppercase tracking-wide text-white/60">
              <MapPin className="h-4 w-4 text-amber-200" /> Locations
            </div>
            <div className="flex flex-wrap gap-2">{topCollections.locations.map((item) => renderChip(item, "locations"))}</div>
          </div>
        )}
        {!!topCollections.powers.length && (
          <div className="space-y-2">
            <div className="flex items-center gap-2 text-xs font-semibold uppercase tracking-wide text-white/60">
              <HeartPulse className="h-4 w-4 text-amber-200" /> Top Powers
            </div>
            <div className="flex flex-wrap gap-2">
              {topCollections.powers.map((item) => renderChip(item, "powers"))}
            </div>
          </div>
        )}
      </CardContent>
    </Card>
  );
}


function FilterSection({ title, values, single, activeValues, onToggle, searchTerm }) {
  const currentValues = single ? (activeValues ? [activeValues] : []) : activeValues || [];
  const filteredValues = useMemo(() => {
    const term = (searchTerm || "").trim().toLowerCase();
    if (!term) return values;
    return values.filter((value) => value.toLowerCase().includes(term));
  }, [values, searchTerm]);

  return (
    <div className="space-y-2">
      <div className="text-xs font-extrabold tracking-wide text-white/75">{title}</div>
      <div className="max-h-48 overflow-y-auto rounded-xl border border-white/10 bg-white/5 p-3">
        {filteredValues.length ? (
          <div className="flex flex-wrap gap-2">
            {filteredValues.map((value) => (
              <FacetChip key={value} active={currentValues.includes(value)} onClick={() => onToggle(value)}>
                {value}
              </FacetChip>
            ))}
          </div>
        ) : (
          <p className="rounded-lg border border-white/10 bg-white/5 px-3 py-2 text-[11px] font-semibold tracking-wide text-white/60">
            No matches
          </p>
        )}
>>>>>>> cfdfff25
      </div>
    </div>
  );
}

function HeroSection({
  featured,
  onOpenFilters,
  onScrollToCharacters,
  onOpenCharacter,
  onFacet,
  onToggleArena,
  onSync,
  showArena,
<<<<<<< HEAD
  characterNames = [],
=======
>>>>>>> cfdfff25
}) {
  const isCompact = useMediaQuery("(max-width: 640px)");
  const heroRef = useRef(null);
  const [pointer, setPointer] = useState({ x: 50, y: 50 });
  const [ripples, setRipples] = useState([]);
  const rippleTimers = useRef(new Map());
  const slides = useMemo(() => {
    const base = [
      { key: "intro", label: "Menelek Makonnen Presents", data: { title: "The Loremaker Universe", blurb: "Author Menelek Makonnen opens the living universe — an ever-growing nexus of characters, factions, and cosmic forces awaiting your exploration." } },
      { key: "character", label: "Featured Character", data: featured?.character },
      { key: "faction", label: "Featured Faction", data: featured?.faction },
      { key: "location", label: "Featured Location", data: featured?.location },
      { key: "power", label: "Featured Power", data: featured?.power },
    ];
    return base.filter((slide) => slide.key === "intro" || slide.data);
  }, [featured?.character, featured?.faction, featured?.location, featured?.power]);
  const [index, setIndex] = useState(0);
  const [direction, setDirection] = useState(1);
  const autoPlayed = useRef(false);
  const [snippetIndex, setSnippetIndex] = useState(0);
<<<<<<< HEAD
  const [tickerIndex, setTickerIndex] = useState(0);

  const tickerNames = useMemo(() => {
    const names = (characterNames || [])
      .map((name) => (typeof name === "string" ? name.trim() : ""))
      .filter(Boolean);
    return Array.from(new Set(names));
  }, [characterNames]);
=======

  useEffect(() => () => {
    rippleTimers.current.forEach((timeout) => clearTimeout(timeout));
    rippleTimers.current.clear();
  }, []);

  const updatePointerFromEvent = useCallback((event) => {
    const rect = heroRef.current?.getBoundingClientRect();
    if (!rect) return null;
    const x = clamp(((event.clientX - rect.left) / rect.width) * 100, 5, 95);
    const y = clamp(((event.clientY - rect.top) / rect.height) * 100, 5, 95);
    return { x, y };
  }, []);

  const registerRipple = useCallback((coords) => {
    const id = `${Date.now()}-${Math.random().toString(36).slice(2)}`;
    setRipples((prev) => [...prev, { id, ...coords }]);
    const timeout = setTimeout(() => {
      rippleTimers.current.delete(id);
      setRipples((prev) => prev.filter((item) => item.id !== id));
    }, 900);
    rippleTimers.current.set(id, timeout);
  }, []);

  const handlePointerMove = useCallback(
    (event) => {
      const coords = updatePointerFromEvent(event);
      if (coords) setPointer(coords);
    },
    [updatePointerFromEvent]
  );

  const handlePointerLeave = useCallback(() => {
    setPointer({ x: 50, y: 50 });
  }, []);

  const handlePointerDown = useCallback(
    (event) => {
      const coords = updatePointerFromEvent(event);
      if (coords) {
        setPointer(coords);
        registerRipple(coords);
      }
    },
    [registerRipple, updatePointerFromEvent]
  );
>>>>>>> cfdfff25

  useEffect(() => () => {
    rippleTimers.current.forEach((timeout) => clearTimeout(timeout));
    rippleTimers.current.clear();
  }, []);

  const updatePointerFromEvent = useCallback((event) => {
    const rect = heroRef.current?.getBoundingClientRect();
    if (!rect) return null;
    const x = clamp(((event.clientX - rect.left) / rect.width) * 100, 5, 95);
    const y = clamp(((event.clientY - rect.top) / rect.height) * 100, 5, 95);
    return { x, y };
  }, []);

  const registerRipple = useCallback((coords) => {
    const id = `${Date.now()}-${Math.random().toString(36).slice(2)}`;
    setRipples((prev) => [...prev, { id, ...coords }]);
    const timeout = setTimeout(() => {
      rippleTimers.current.delete(id);
      setRipples((prev) => prev.filter((item) => item.id !== id));
    }, 900);
    rippleTimers.current.set(id, timeout);
  }, []);

  const handlePointerMove = useCallback(
    (event) => {
      const coords = updatePointerFromEvent(event);
      if (coords) setPointer(coords);
    },
    [updatePointerFromEvent]
  );

  const handlePointerLeave = useCallback(() => {
    setPointer({ x: 50, y: 50 });
  }, []);

  const handlePointerDown = useCallback(
    (event) => {
      const coords = updatePointerFromEvent(event);
      if (coords) {
        setPointer(coords);
        registerRipple(coords);
      }
    },
    [registerRipple, updatePointerFromEvent]
  );

  useEffect(() => {
    setIndex(0);
    autoPlayed.current = false;
  }, [featured?.character?.id, featured?.faction?.name, featured?.location?.name, featured?.power?.name]);

  useEffect(() => {
    setTickerIndex(0);
  }, [tickerNames.length]);

  useEffect(() => {
    if (!tickerNames.length) return undefined;
    const timer = setInterval(() => {
      setTickerIndex((value) => (value + 1) % tickerNames.length);
    }, 3600);
    return () => clearInterval(timer);
  }, [tickerNames]);

  useEffect(() => {
    if (slides.length <= 1 || autoPlayed.current) return undefined;
    const timer = setTimeout(() => {
      setDirection(1);
      setIndex((prev) => (prev + 1) % slides.length);
      autoPlayed.current = true;
    }, 3600);
    return () => clearTimeout(timer);
  }, [slides.length]);

  const current = slides[index] || slides[0];

  useEffect(() => {
    if (current?.key !== "character") {
      setSnippetIndex(0);
      return undefined;
    }
    setSnippetIndex(0);
    const timer = setInterval(() => {
      setSnippetIndex((value) => value + 1);
    }, 4200);
    return () => clearInterval(timer);
  }, [current?.key, current?.data?.id]);

  const goPrev = () => {
    setDirection(-1);
    setIndex((prev) => (prev - 1 + slides.length) % slides.length);
  };

  const goNext = () => {
    setDirection(1);
    setIndex((prev) => (prev + 1) % slides.length);
  };

  const activeTickerName = tickerNames[tickerIndex % Math.max(tickerNames.length, 1)] || "Lore";

  const renderCharacter = (slide) => {
    const char = slide.data;
    if (!char) {
      return (
        <div className="flex h-full flex-col justify-center gap-4 rounded-[32px] border border-white/15 bg-black/50 p-8 text-white">
          <div className="text-xs font-bold tracking-[0.35em] text-white/60">Featured Character</div>
          <p className="text-base font-semibold text-white/70 sm:text-lg">Loading today’s legend…</p>
        </div>
      );
    }
    const images = [char.cover, ...(char.gallery || [])].filter(Boolean);
    const heroImage = images[0];
    const accentImages = images.slice(1, 3);
    const topPowers = [...(char.powers || [])]
      .sort((a, b) => (Number(b.level) || 0) - (Number(a.level) || 0))
      .slice(0, 3);
    const primaryLocation = (char.locations || [])[0];
    const snippets = [
      char.shortDesc,
      char.longDesc ? `${char.longDesc.slice(0, 160).trimEnd()}${char.longDesc.length > 160 ? "…" : ""}` : null,
      topPowers[0] ? `Known for ${topPowers[0].name}` : null,
    ].filter(Boolean);
    const activeSnippet = snippets.length ? snippets[snippetIndex % snippets.length] : null;
    const openProfile = () => onOpenCharacter?.(char);
    const handleFacetClick = (event, payload) => {
      event.stopPropagation();
      if (payload?.value) onFacet?.(payload);
      openProfile();
    };
    return (
      <div
        role="button"
        tabIndex={0}
        onClick={openProfile}
        onKeyDown={(event) => {
          if (event.key === "Enter" || event.key === " ") {
            event.preventDefault();
            openProfile();
          }
        }}
        className="relative flex h-full flex-col justify-between overflow-hidden rounded-[32px] border border-white/15 bg-black/60 p-8 text-white lg:flex-row"
      >
        {heroImage && (
          <motion.div
            className="absolute inset-0"
            initial={{ scale: 1.05, opacity: 0.6 }}
            animate={{ scale: 1.12, opacity: 0.85 }}
            transition={{ duration: 18, repeat: Infinity, repeatType: "reverse", ease: "easeInOut" }}
            style={{
              backgroundImage: `url(${heroImage})`,
              backgroundSize: "cover",
              backgroundPosition: "center",
              filter: "saturate(1.15) brightness(0.9)",
            }}
          />
        )}
        <div className="absolute inset-0 bg-gradient-to-br from-black/85 via-black/70 to-indigo-900/70" />
        <div className="relative z-10 flex-1 space-y-5 pr-0 sm:pr-8">
          <Badge className="bg-white/15 text-white/85">{slide.label}</Badge>
          <h2 className="text-3xl font-black leading-tight tracking-tight text-balance sm:text-5xl">
            {char.name}
          </h2>
          <p className="text-sm font-semibold text-white/80 sm:text-base lg:text-lg">
            {char.shortDesc || char.longDesc?.slice(0, 220) || "A legend awaits their tale to be told."}
          </p>
          <div className="flex flex-wrap gap-2 text-[11px] sm:text-xs">
            {char.gender && (
              <FacetChip onClick={(event) => handleFacetClick(event, { key: "gender", value: char.gender })}>
                Gender: {char.gender}
              </FacetChip>
            )}
            {(char.faction || []).map((faction) => (
              <FacetChip key={faction} onClick={(event) => handleFacetClick(event, { key: "faction", value: faction })}>
                {faction}
              </FacetChip>
            ))}
          </div>
            <div className="space-y-3">
              <div className="flex items-center gap-2 text-[11px] font-bold tracking-wide text-white/70 sm:text-xs">
                <Atom size={14} /> Top Powers
              </div>
              <div className="flex flex-wrap gap-2">
                {topPowers.map((power) => (
                  <button
                    key={power.name}
                  type="button"
                  onClick={(event) => handleFacetClick(event, { key: "powers", value: power.name })}
                  className="rounded-full bg-white/10 px-3 py-1 text-[11px] font-bold tracking-wide text-white/90 transition hover:bg-white/20"
                >
                  {power.name} • {power.level}/10
                </button>
                ))}
              </div>
              {(primaryLocation || activeSnippet) && (
                <div className="grid gap-3 rounded-2xl border border-white/15 bg-white/5 p-4 text-[11px] font-semibold text-white/75 sm:grid-cols-2 sm:text-sm">
                  {primaryLocation && (
                    <div className="flex items-start gap-2">
                      <MapPin className="mt-0.5 h-4 w-4 text-amber-200" aria-hidden="true" />
                      <div>
                        <div className="text-white">Based in</div>
                        <div className="text-white/80">{primaryLocation}</div>
                      </div>
                    </div>
                  )}
                  {activeSnippet && (
                    <div className="flex items-start gap-2">
                      <Sparkles className="mt-0.5 h-4 w-4 text-fuchsia-200" aria-hidden="true" />
                      <div>
                        <div className="text-white">Lore spotlight</div>
                        <p className="text-white/80">{activeSnippet}</p>
                      </div>
                    </div>
                  )}
                </div>
              )}
            </div>
        </div>
        <div className="relative z-10 mt-6 flex flex-1 items-end justify-end gap-4 lg:mt-0 lg:flex-col">
          {accentImages.map((src, idx) => (
            <motion.div
              key={src}
              className="relative h-28 w-28 overflow-hidden rounded-2xl border border-white/20 shadow-[0_15px_40px_rgba(9,12,28,0.6)] sm:h-32 sm:w-32"
              initial={{ opacity: 0, y: 20 }}
              animate={{ opacity: 1, y: 0 }}
              transition={{ delay: 0.15 * idx, duration: 0.45 }}
              style={{ backgroundImage: `url(${src})`, backgroundSize: "cover", backgroundPosition: "center" }}
            >
              <div className="absolute inset-0 bg-gradient-to-t from-black/65 to-transparent" />
            </motion.div>
          ))}
          {!accentImages.length && (
            <div className="rounded-2xl border border-dashed border-white/25 bg-black/40 px-4 py-6 text-center text-xs font-semibold text-white/70 sm:text-sm">
              Classified imagery — open dossier
            </div>
          )}
        </div>
      </div>
    );
  };

  const renderIntro = (slide) => {
    const title = slide.data?.title || "The Loremaker Universe";
    const blurb =
      slide.data?.blurb ||
      "Step beyond the veil into Menelek Makonnen’s ever-expanding universe where every dossier unlocks new connections.";
    const orbits = [
      { inset: "6%", duration: 28, delay: 0, dotClass: "bg-amber-300" },
      { inset: "18%", duration: 34, delay: 0.6, dotClass: "bg-fuchsia-300" },
      { inset: "30%", duration: 40, delay: 1.1, dotClass: "bg-indigo-300" },
    ];
    if (isCompact) {
      return (
        <div className="relative flex h-full flex-col justify-between rounded-[32px] border border-white/15 bg-black/60 p-6 text-white">
          <div className="space-y-4">
<<<<<<< HEAD
            <div className="text-sm font-semibold text-white/80">{slide.label}</div>
=======
            <div className="text-[10px] font-bold tracking-[0.35em] text-white/70">{slide.label}</div>
>>>>>>> cfdfff25
            <h2 className="text-2xl font-black leading-snug text-balance">{title}</h2>
            <p className="text-sm font-semibold text-white/75">{blurb}</p>
          </div>
          <Button
            variant="gradient"
            size="md"
            onClick={onScrollToCharacters}
            className="self-start shadow-[0_18px_48px_rgba(253,230,138,0.35)]"
          >
            Discover the Universe
          </Button>
        </div>
      );
    }
    return (
      <div className="relative flex h-full flex-col overflow-hidden rounded-[32px] border border-white/15 bg-gradient-to-br from-black/70 via-indigo-900/60 to-fuchsia-700/45 p-8 text-white md:p-12">
        <div className="absolute inset-0 bg-[radial-gradient(circle_at_top_left,rgba(255,255,255,0.12),transparent_55%)]" />
        <motion.div
          className="absolute -right-32 top-1/4 h-72 w-72 rounded-full bg-amber-400/20 blur-3xl"
          animate={{ opacity: [0.25, 0.5, 0.28], scale: [1, 1.06, 0.96] }}
          transition={{ duration: 16, repeat: Infinity, ease: "easeInOut" }}
        />
        <div className="relative z-10 grid flex-1 gap-8 lg:grid-cols-[3fr_2fr] lg:items-center">
          <div className="space-y-6">
<<<<<<< HEAD
            <div className="text-sm font-semibold text-white/80">{slide.label}</div>
=======
            <div className="text-xs font-bold tracking-[0.35em] text-white/70">{slide.label}</div>
>>>>>>> cfdfff25
            <h2 className="text-3xl font-black leading-tight tracking-tight text-balance sm:text-5xl lg:text-6xl">{title}</h2>
            <p className="max-w-xl text-sm font-semibold text-white/80 sm:text-base lg:text-lg">{blurb}</p>
            <div className="flex flex-wrap gap-3">
              <Button
                variant="gradient"
                size="lg"
                onClick={onScrollToCharacters}
                className="shadow-[0_18px_48px_rgba(253,230,138,0.35)]"
              >
                Discover the Universe
              </Button>
            </div>
            <div className="flex flex-wrap gap-2 text-[11px] font-semibold tracking-[0.35em] text-white/70 sm:text-xs">
              <span>Daily sync across every device</span>
              <span className="hidden sm:inline">•</span>
              <span>One universe — countless stories</span>
            </div>
          </div>
          <div className="relative flex items-center justify-center">
            <div className="relative h-44 w-44 sm:h-56 sm:w-56">
              <motion.div
                className="absolute inset-0 rounded-full bg-gradient-to-br from-amber-300/25 via-fuchsia-400/20 to-indigo-500/25 blur-3xl"
                animate={{ opacity: [0.2, 0.45, 0.25], scale: [0.95, 1.05, 0.98] }}
                transition={{ duration: 18, repeat: Infinity, ease: "easeInOut" }}
              />
              <motion.div
                className="absolute inset-[12%] rounded-full border border-white/25"
                animate={{ rotate: 360, scale: [1, 1.03, 0.97, 1] }}
                transition={{ duration: 30, repeat: Infinity, ease: "linear" }}
              />
              <motion.div
                className="absolute inset-[28%] rounded-full border border-white/15"
                animate={{ rotate: -360, scale: [1, 0.98, 1.02, 1] }}
                transition={{ duration: 36, repeat: Infinity, ease: "linear" }}
              />
              <div className="absolute inset-[44%] rounded-full border border-white/10" />
              {orbits.map((orbit, index) => (
                <motion.div
                  key={`orbit-${index}`}
                  className="absolute rounded-full"
                  style={{ inset: orbit.inset }}
                  animate={{ rotate: 360 }}
                  transition={{ duration: orbit.duration, repeat: Infinity, ease: "linear", delay: orbit.delay }}
                >
                  <span
                    className={cx(
                      "absolute left-1/2 top-0 h-2 w-2 -translate-x-1/2 rounded-full shadow-[0_0_14px_rgba(244,244,255,0.75)]",
                      orbit.dotClass
                    )}
                  />
                </motion.div>
              ))}
              <motion.span
<<<<<<< HEAD
                className="absolute inset-0 flex items-center justify-center text-sm font-black text-white"
                animate={{ opacity: [0.6, 1, 0.6] }}
                transition={{ duration: 12, repeat: Infinity, ease: "easeInOut" }}
=======
                className="absolute inset-0 flex items-center justify-center text-xs font-extrabold tracking-[0.45em] text-white/70"
                animate={{ opacity: [0.6, 1, 0.6], letterSpacing: ["0.45em", "0.5em", "0.45em"] }}
                transition={{ duration: 14, repeat: Infinity, ease: "easeInOut" }}
>>>>>>> cfdfff25
              >
                {activeTickerName}
              </motion.span>
            </div>
          </div>
        </div>
      </div>
    );
  };

  const renderSlide = (slide) => {
    switch (slide.key) {
      case "intro":
        return renderIntro(slide);
      case "character":
        return renderCharacter(slide);
      case "faction":
        return (
          <RosterSlide
            slide={slide}
            icon={<Layers className="h-6 w-6" />}
            facetKey="faction"
            onFacet={onFacet}
            onOpenCharacter={onOpenCharacter}
            limit={isCompact ? 3 : 6}
          />
        );
      case "location":
        return (
          <RosterSlide
            slide={slide}
            icon={<MapPin className="h-6 w-6" />}
            facetKey="locations"
            onFacet={onFacet}
            onOpenCharacter={onOpenCharacter}
            limit={isCompact ? 3 : 6}
          />
        );
      case "power":
        return (
          <RosterSlide
            slide={slide}
            icon={<Atom className="h-6 w-6" />}
            facetKey="powers"
            onFacet={onFacet}
            onOpenCharacter={onOpenCharacter}
            limit={isCompact ? 3 : 6}
          />
        );
      default:
        return null;
    }
  };

  const heroHeightClass = isCompact ? "h-[360px]" : "h-[520px] lg:h-[560px]";

  return (
    <section
      id="hero-showcase"
      ref={heroRef}
      onPointerMove={handlePointerMove}
      onPointerLeave={handlePointerLeave}
      onPointerDown={handlePointerDown}
      className="relative flex min-h-screen w-full flex-col overflow-hidden bg-[#080c21]/95 shadow-[0_40px_160px_rgba(8,10,28,0.7)]"
    >
      <HeroDynamicBackground pointer={pointer} ripples={ripples} />
      <HeroHalo />
      <div className="absolute inset-0 bg-[radial-gradient(circle_at_top_left,rgba(255,255,255,0.18),transparent_55%)]" />
      <div className="absolute inset-x-0 top-0 h-32 bg-gradient-to-b from-black/50 to-transparent" />
      <div className="absolute -left-24 bottom-0 h-72 w-72 rounded-full bg-amber-400/15 blur-3xl" />
      <div className="absolute -right-20 -top-10 h-72 w-72 rounded-full bg-fuchsia-500/15 blur-3xl" />
      <div className="relative z-10 mx-auto flex min-h-screen w-full max-w-[124rem] flex-col px-5 pb-[var(--toolbar-offset,7rem)] pt-10 sm:px-10 lg:px-20">
        <header
          id="lore-header"
          className="flex flex-wrap items-center justify-between gap-4 rounded-[28px] border border-white/30 bg-black/60 px-5 py-2 backdrop-blur-3xl shadow-[0_20px_60px_rgba(8,10,26,0.55)]"
        >
          <div className="flex items-center gap-3">
            <LoreShield onClick={() => window.scrollTo({ top: 0, behavior: "smooth" })} />
            <div className="flex flex-col gap-1 text-xs font-semibold text-white/80 sm:text-sm">
              <span className="hidden sm:inline">Pulse of the Loremaker</span>
              <div className="flex flex-wrap items-center gap-2">
                <button
                  type="button"
                  onClick={() => window.location.reload()}
                  className="rounded-full border border-white/35 px-3 py-1 text-white transition hover:bg-white/10"
                >
                  Loremaker
                </button>
                <Button
                  as="a"
                  href="https://menelekmakonnen.com"
                  target="_blank"
                  rel="noreferrer"
                  variant="subtle"
                  size="sm"
<<<<<<< HEAD
              className="px-3 py-1 text-xs font-semibold text-white/85"
            >
              Menelek Makonnen
            </Button>
=======
                  className="px-3 py-1 text-xs font-semibold text-white/85"
                >
                  Creator Profile
                </Button>
>>>>>>> cfdfff25
              </div>
            </div>
          </div>
          <div className="flex items-center gap-2 sm:hidden">
            <Button
              variant="ghost"
              size="sm"
              className="flex items-center gap-2 px-3"
              onClick={onOpenFilters}
              aria-label="Open filters"
            >
              <Filter className="h-4 w-4" />
              <span className="text-xs font-semibold">Filters</span>
            </Button>
            <Button
              variant={showArena ? "subtle" : "ghost"}
              size="sm"
              className="flex items-center gap-2 px-3"
              onClick={onToggleArena}
              aria-label={showArena ? "Hide arena" : "Open arena"}
              aria-pressed={showArena}
            >
              <Swords className="h-4 w-4" />
              <span className="text-xs font-semibold">Arena</span>
            </Button>
            <Button
              variant="ghost"
              size="sm"
              className="flex items-center gap-2 px-3"
              onClick={onSync}
              aria-label="Sync universe"
            >
              <RefreshCcw className="h-4 w-4" />
              <span className="text-xs font-semibold">Sync</span>
            </Button>
          </div>
          <div className="hidden items-center gap-2 sm:flex">
            <Button
              variant="ghost"
              size="sm"
              className="inline-flex items-center gap-2 px-4 text-sm font-semibold"
              onClick={onOpenFilters}
              aria-label="Open filters"
            >
              <Filter className="h-4 w-4" aria-hidden="true" />
              <span>Launch filters</span>
            </Button>
            <Button
              variant={showArena ? "subtle" : "ghost"}
              size="sm"
              className={cx(
                "inline-flex items-center gap-2 px-4 text-sm font-semibold",
                showArena ? "border border-amber-200/60 bg-amber-200/20" : ""
              )}
              onClick={onToggleArena}
              aria-label={showArena ? "Hide arena" : "Open arena"}
              aria-pressed={showArena}
            >
              <Swords className="h-4 w-4" aria-hidden="true" />
              <span>{showArena ? "Hide arena" : "Battle arena"}</span>
            </Button>
            <Button
              variant="ghost"
              size="sm"
              className="inline-flex items-center gap-2 px-4 text-sm font-semibold"
              onClick={onSync}
              aria-label="Sync universe"
            >
              <RefreshCcw className="h-4 w-4" aria-hidden="true" />
              <span>Sync</span>
            </Button>
          </div>
        </header>
        <div className="mt-10 flex flex-1 flex-col gap-10 sm:mt-14">
          <div className="flex flex-col gap-3 text-sm font-semibold tracking-[0.18em] text-white/70 sm:flex-row sm:items-center sm:justify-between">
            <div className="flex items-center gap-2 text-white">
              <Clock size={12} /> {todayKey()} • Daily lore sequence
            </div>
            <div className="flex items-center gap-2 text-white/70">
              <Sparkles className="hidden h-4 w-4 sm:inline" />
              <span className="text-xs sm:text-sm">Curated highlights from across the cosmos</span>
            </div>
          </div>
          <div className="flex flex-1 items-center">
            <div
              className={cx(
                "relative w-full overflow-hidden rounded-[36px] border border-white/15 bg-black/60 shadow-[0_40px_120px_rgba(12,9,32,0.55)]",
                heroHeightClass
              )}
            >
              {slides.length > 1 && (
                <>
                  <button
                    type="button"
                    onClick={goPrev}
                    className="absolute left-3 top-1/2 z-20 flex h-10 w-10 -translate-y-1/2 items-center justify-center rounded-full border border-white/40 bg-black/70 text-white shadow-lg transition hover:bg-black/90 focus-visible:outline focus-visible:outline-2 focus-visible:outline-amber-300 sm:h-12 sm:w-12"
                    aria-label="Previous highlight"
                  >
                    <ChevronLeft className="h-5 w-5 sm:h-6 sm:w-6" />
                  </button>
                  <button
                    type="button"
                    onClick={goNext}
                    className="absolute right-3 top-1/2 z-20 flex h-10 w-10 -translate-y-1/2 items-center justify-center rounded-full border border-white/40 bg-black/70 text-white shadow-lg transition hover:bg-black/90 focus-visible:outline focus-visible:outline-2 focus-visible:outline-amber-300 sm:h-12 sm:w-12"
                    aria-label="Next highlight"
                  >
                    <ChevronRight className="h-5 w-5 sm:h-6 sm:w-6" />
                  </button>
                </>
              )}
              <AnimatePresence mode="wait" initial={false} custom={direction}>
                <motion.div
                  key={current?.key}
                  custom={direction}
                  initial={{ opacity: 0, x: direction > 0 ? 140 : -140 }}
                  animate={{ opacity: 1, x: 0 }}
                  exit={{ opacity: 0, x: direction > 0 ? -140 : 140 }}
                  transition={{ duration: 0.85, ease: "easeInOut" }}
                  className="relative h-full"
                >
                  {renderSlide(current)}
                </motion.div>
              </AnimatePresence>
            </div>
          </div>
<<<<<<< HEAD
          <div className="flex flex-wrap items-center gap-4 text-sm font-semibold text-white/75">
=======
          <div className="flex flex-wrap items-center gap-4 text-sm font-semibold tracking-[0.15em] text-white/75">
>>>>>>> cfdfff25
            <Users className="h-4 w-4" />
            <span>There's more.</span>
            <Button
              variant="gradient"
              size="lg"
              onClick={onOpenFilters}
              className="shadow-[0_18px_48px_rgba(253,230,138,0.35)]"
            >
              Launch filters
            </Button>
          </div>
        </div>
      </div>
    </section>
  );
}

/** -------------------- Page -------------------- */
export default function LoremakerApp({ initialCharacters = [], initialError = null }) {
  const { data, loading, error, refetch } = useCharacters(initialCharacters, initialError);
  const [query, setQuery] = useState("");
  const [filters, setFilters] = useState({});
  const [combineAND, setCombineAND] = useState(false);
  const [sortMode, setSortMode] = useState("default");
  const [arenaSlots, setArenaSlots] = useState({ left: null, right: null });
  const [arenaPulseKey, setArenaPulseKey] = useState(0);
  const [highlightedId, setHighlightedId] = useState(null);
  const [showArena, setShowArena] = useState(false);
  const [openModal, setOpenModal] = useState(false);
  const [currentCharacter, setCurrentCharacter] = useState(null);
  const [filtersOpen, setFiltersOpen] = useState(false);
  const [transferNotices, setTransferNotices] = useState([]);
  const currentYear = useMemo(() => new Date().getFullYear(), []);
<<<<<<< HEAD
  const slugify = useCallback(
    (value) =>
      (value || "")
        .toString()
        .toLowerCase()
        .replace(/[^a-z0-9]+/g, "-")
        .replace(/(^-|-$)+/g, ""),
    []
  );
=======
>>>>>>> cfdfff25

  const selectedIds = useMemo(
    () => [arenaSlots.left, arenaSlots.right].filter(Boolean),
    [arenaSlots.left, arenaSlots.right]
  );

  const openCharacter = useCallback((char) => {
    setCurrentCharacter(char);
    setOpenModal(true);
  }, []);

  const closeCharacter = useCallback(() => {
    setOpenModal(false);
    setCurrentCharacter(null);
  }, []);

  const handleFacet = useCallback(({ key, value }) => {
    setFilters((prev) => {
      const next = new Set(prev[key] || []);
      next.add(value);
      return { ...prev, [key]: Array.from(next) };
    });
  }, []);

  const clearFilters = useCallback(() => {
    setFilters({});
    setCombineAND(false);
    setQuery("");
    setArenaSlots({ left: null, right: null });
    setHighlightedId(null);
  }, []);

  const focusArena = useCallback(() => {
    document.getElementById("arena-anchor")?.scrollIntoView({ behavior: "smooth", block: "start" });
  }, []);

  const onUseInSim = useCallback((character, rect) => {
    if (!character) return;
    const id = character.id;
    setArenaSlots((slots) => {
      if (slots.left === id || slots.right === id) return slots;
      if (!slots.left) {
        return { left: id, right: slots.right };
      }
      if (!slots.right) {
        return { left: slots.left, right: id };
      }
      return { left: slots.right, right: id };
    });
    setArenaPulseKey((key) => key + 1);
    setHighlightedId(id);
    setTimeout(() => setHighlightedId(null), 900);
    if (rect && typeof window !== "undefined") {
      const key = `${id}-${Date.now()}`;
      const notice = {
        key,
        name: character.name,
        top: rect.top + window.scrollY,
        left: rect.left + window.scrollX,
        width: rect.width,
        height: rect.height,
      };
      setTransferNotices((items) => [...items, notice]);
      setTimeout(() => {
        setTransferNotices((items) => items.filter((item) => item.key !== key));
      }, 1400);
    }
    setShowArena(true);
    setTimeout(focusArena, 80);
  }, [focusArena]);

  const useInSim = useCallback(
    (char) => {
      onUseInSim(char);
      closeCharacter();
    },
    [closeCharacter, onUseInSim]
  );

  const toggleArena = useCallback(() => {
    setShowArena((prev) => {
      const next = !prev;
      if (!prev) {
        setTimeout(focusArena, 80);
      }
      return next;
    });
  }, [focusArena]);

  const filtered = useMemo(
    () => data.filter((c) => matchesFilters(c, filters, combineAND, query)),
    [data, filters, combineAND, query]
  );

  const hasActiveFilters = useMemo(() => {
    if (query.trim()) return true;
    if (combineAND) return true;
    return Object.values(filters || {}).some((value) => {
      if (Array.isArray(value)) return value.length > 0;
      return Boolean(value);
    });
  }, [filters, query, combineAND]);

  const sorted = useMemo(() => {
    const arr = [...filtered];
    switch (sortMode) {
      case "random":
        return arr.sort(() => Math.random() - 0.5);
      case "faction":
        return arr.sort((a, b) => String(a.faction?.[0] || "").localeCompare(String(b.faction?.[0] || "")));
      case "az":
        return arr.sort((a, b) => a.name.localeCompare(b.name));
      case "za":
        return arr.sort((a, b) => b.name.localeCompare(a.name));
      case "most":
        return arr.sort((a, b) => scoreCharacter(b) - scoreCharacter(a));
      case "least":
        return arr.sort((a, b) => scoreCharacter(a) - scoreCharacter(b));
      default:
        return arr;
    }
  }, [filtered, sortMode]);

  const featured = useMemo(() => computeFeatured(data), [data]);
  const universeNames = useMemo(() => data.map((c) => c.name).filter(Boolean), [data]);
  const siteUrl = useMemo(() => {
    const envUrl = process.env.NEXT_PUBLIC_SITE_URL || "https://loremaker.app";
    return envUrl.replace(/\/$/, "");
  }, []);
  const previewImage = useMemo(() => {
    for (const char of data) {
      if (char?.cover) return char.cover;
      if (Array.isArray(char?.gallery) && char.gallery.length) return char.gallery[0];
    }
    return null;
  }, [data]);
  const keywordList = useMemo(() => {
    const terms = new Set();
    data.forEach((char) => {
      if (char.name) terms.add(`${char.name} lore`);
      if (Array.isArray(char.alias) && char.alias.length) terms.add(`${char.alias[0]} character`);
      (char.faction || []).forEach((faction) => faction && terms.add(`${faction} faction`));
      (char.locations || []).forEach((loc) => loc && terms.add(`${loc} heroes`));
      (char.powers || []).forEach((power) => {
        if (power?.name) terms.add(`${power.name} powers`);
      });
    });
    return Array.from(terms).slice(0, 40).join(", ");
  }, [data]);
  const metaDescription = useMemo(() => {
    const count = data.length;
    const heroName = featured?.character?.name;
    const heroLocale = featured?.character?.locations?.[0];
    const base = `Explore ${count || "dozens of"} characters, factions, and powers inside Menelek Makonnen's LoreMaker Universe.`;
    const highlight = heroName ? ` Spotlight on ${heroName}${heroLocale ? ` of ${heroLocale}` : ""}.` : "";
    return `${base}${highlight}`.trim();
  }, [data.length, featured?.character?.name, featured?.character?.locations]);
  const schemaJson = useMemo(() => {
    const clean = (value) => {
      if (Array.isArray(value)) {
        const arr = value.map((item) => clean(item)).filter((item) => {
          if (item == null) return false;
          if (Array.isArray(item)) return item.length > 0;
          if (typeof item === "object") return Object.keys(item).length > 0;
          return true;
        });
        return arr.length ? arr : null;
      }
      if (value && typeof value === "object") {
        const obj = Object.fromEntries(
          Object.entries(value)
            .map(([key, val]) => [key, clean(val)])
            .filter(([, val]) => val != null)
        );
        return Object.keys(obj).length ? obj : null;
      }
      return value ?? null;
    };

    const graph = [];
    if (!data.length) {
      graph.push(
        clean({
          "@type": "Organization",
          "@id": `${siteUrl}#organization`,
          name: "LoreMaker Universe",
          url: siteUrl,
          founder: { "@type": "Person", name: "Menelek Makonnen", url: "https://menelekmakonnen.com" },
        })
      );
      return JSON.stringify({ "@context": "https://schema.org", "@graph": graph });
    }

    const limit = Math.min(120, data.length);
    const characters = data
      .slice(0, limit)
      .map((char) => {
        const slug = char.id || slugify(char.name);
        const url = `${siteUrl}/characters/${slug}`;
        const alias = Array.isArray(char.alias) ? char.alias.filter(Boolean) : [];
        const factions = (char.faction || []).filter(Boolean);
        const locations = (char.locations || []).filter(Boolean);
        const powers = (char.powers || []).map((power) => power?.name).filter(Boolean);
        return clean({
          "@type": "FictionalCharacter",
          "@id": url,
          url,
          name: char.name,
          alternateName: alias.length > 1 ? alias : alias[0],
          description: char.shortDesc || char.longDesc,
          image: char.cover || char.gallery?.[0],
          knowsAbout: powers,
          workLocation: locations.map((loc) => clean({ "@type": "Place", name: loc })),
          memberOf: factions.map((fac) => clean({ "@type": "Organization", name: fac })),
        });
      })
      .filter(Boolean);

    graph.push(
      clean({
        "@type": "Organization",
        "@id": `${siteUrl}#organization`,
        name: "LoreMaker Universe",
        url: siteUrl,
        founder: { "@type": "Person", name: "Menelek Makonnen", url: "https://menelekmakonnen.com" },
        member: characters.slice(0, 50).map((char) => clean({ "@id": char["@id"], name: char.name })),
      })
    );

    graph.push(
      clean({
        "@type": "ItemList",
        "@id": `${siteUrl}#codex`,
        name: "LoreMaker Codex",
        numberOfItems: characters.length,
        itemListOrder: "http://schema.org/ItemListOrderAscending",
        itemListElement: characters.map((char, index) =>
          clean({
            "@type": "ListItem",
            position: index + 1,
            url: char?.url,
            name: char?.name,
          })
        ),
      })
    );

    graph.push(...characters);

    const pruned = graph.filter((node) => node && Object.keys(node).length > 0);
    return JSON.stringify({ "@context": "https://schema.org", "@graph": pruned });
  }, [data, siteUrl, slugify]);

  const handleRandomCharacter = useCallback(() => {
    if (!sorted.length) return;
    const random = sorted[Math.floor(Math.random() * sorted.length)];
    if (!random) return;
    setHighlightedId(random.id);
    setTimeout(() => setHighlightedId(null), 1200);
    document.getElementById("characters-grid")?.scrollIntoView({ behavior: "smooth", block: "start" });
    openCharacter(random);
  }, [sorted, openCharacter]);

  const handleRandomCharacter = useCallback(() => {
    if (!sorted.length) return;
    const random = sorted[Math.floor(Math.random() * sorted.length)];
    if (!random) return;
    setHighlightedId(random.id);
    setTimeout(() => setHighlightedId(null), 1200);
    document.getElementById("characters-grid")?.scrollIntoView({ behavior: "smooth", block: "start" });
    openCharacter(random);
  }, [sorted, openCharacter]);

  const scrollToCharacters = useCallback(() => {
    document.getElementById("characters-grid")?.scrollIntoView({ behavior: "smooth", block: "start" });
  }, []);

  return (
    <>
      <Head>
        <title>LoreMaker Universe Codex | Menelek Makonnen</title>
        <meta name="description" content={metaDescription} />
        {keywordList && <meta name="keywords" content={keywordList} />}
        <meta name="author" content="Menelek Makonnen" />
        <meta name="robots" content="index,follow" />
        <link rel="canonical" href={siteUrl} />
        <meta property="og:type" content="website" />
        <meta property="og:title" content="LoreMaker Universe Codex | Menelek Makonnen" />
        <meta property="og:description" content={metaDescription} />
        <meta property="og:url" content={siteUrl} />
        {previewImage && <meta property="og:image" content={previewImage} />}
        <meta property="og:site_name" content="LoreMaker Universe" />
        <meta name="twitter:card" content="summary_large_image" />
        <meta name="twitter:title" content="LoreMaker Universe Codex | Menelek Makonnen" />
        <meta name="twitter:description" content={metaDescription} />
        {previewImage && <meta name="twitter:image" content={previewImage} />}
        <script type="application/ld+json" dangerouslySetInnerHTML={{ __html: schemaJson }} />
      </Head>
      <div className="relative min-h-screen w-full overflow-x-hidden bg-[#050813] text-white">
      <CosmicBackdrop />
      <Aurora className="opacity-70" />
      <AnimatePresence>
        {transferNotices.map((notice) => (
          <motion.div
            key={notice.key}
            initial={{ opacity: 0, scale: 0.85, y: 12 }}
            animate={{ opacity: 1, scale: 1, y: 0 }}
            exit={{ opacity: 0, scale: 0.9, y: -8 }}
            transition={{ duration: 0.35, ease: "easeOut" }}
            className="pointer-events-none fixed z-50 flex items-center justify-center"
            style={{
              top: notice.top,
              left: notice.left,
              width: notice.width,
              height: notice.height,
            }}
          >
            <div className="rounded-3xl border border-amber-300/60 bg-black/80 px-4 py-3 text-center text-xs font-black tracking-[0.35em] text-amber-200 shadow-[0_12px_40px_rgba(253,230,138,0.35)]">
              Moved to Battle Arena
            </div>
          </motion.div>
        ))}
      </AnimatePresence>
      <main className="pb-12 pt-0">
        <HeroSection
          featured={featured}
          onOpenFilters={() => setFiltersOpen(true)}
          onScrollToCharacters={scrollToCharacters}
          onOpenCharacter={openCharacter}
          onFacet={handleFacet}
          onToggleArena={toggleArena}
          onSync={refetch}
          showArena={showArena}
<<<<<<< HEAD
          characterNames={universeNames}
=======
>>>>>>> cfdfff25
        />
        <ToolsBar
          query={query}
          onQueryChange={setQuery}
          sortMode={sortMode}
          onSortModeChange={setSortMode}
          onOpenFilters={() => setFiltersOpen(true)}
          onClearFilters={clearFilters}
          onArenaToggle={toggleArena}
          onSync={refetch}
          showArena={showArena}
          totalCount={data.length}
          filteredCount={filtered.length}
          hasActiveFilters={hasActiveFilters}
        />
        <div className="mx-auto max-w-7xl space-y-10 px-3 pt-6 sm:px-4">
          {loading && (
            <div className="rounded-3xl border border-white/15 bg-white/5 px-6 py-4 text-sm font-semibold text-white/80">
              Synchronising the universe…
            </div>
          )}
          {!loading && error && (
            <div className="rounded-3xl border border-red-400/40 bg-red-500/10 px-6 py-4 text-sm font-semibold text-red-200">
              {error}
            </div>
          )}
          {showArena && (
            <div id="arena-anchor" className="mt-10 scroll-mt-40">
              <BattleArena
                characters={sorted}
                slots={arenaSlots}
                setSlots={setArenaSlots}
                onOpenCharacter={openCharacter}
                pulseKey={arenaPulseKey}
              />
            </div>
          )}

<<<<<<< HEAD
          {!showArena && (
            <QuickFilterRail
              data={sorted}
              onFacet={handleFacet}
              onSortModeChange={setSortMode}
              sortMode={sortMode}
              onOpenFilters={() => setFiltersOpen(true)}
            />
          )}
=======
          <QuickFilterRail
            data={sorted}
            onFacet={handleFacet}
            onSortModeChange={setSortMode}
            sortMode={sortMode}
            onOpenFilters={() => setFiltersOpen(true)}
          />
>>>>>>> cfdfff25

          <section className="flex flex-wrap items-center justify-between gap-3">
            <div className="flex flex-wrap items-center gap-2 text-xs font-semibold text-white/70">
              <Users size={14} /> {filtered.length} heroes ready
            </div>
          </section>

          <div id="characters-grid" className="mt-6 scroll-mt-40">
            <CharacterGrid
              data={sorted.filter((c) => !selectedIds.includes(c.id))}
              onOpen={openCharacter}
              onFacet={handleFacet}
              onUseInSim={onUseInSim}
              highlightId={highlightedId}
            />
          </div>
<<<<<<< HEAD
=======
        </div>
      </footer>

      <footer className="border-t border-white/10 bg-black/50 backdrop-blur-2xl">
        <div className="mx-auto max-w-7xl px-3 py-10 sm:px-4">
          <div className="grid gap-8 md:grid-cols-[minmax(0,2fr)_minmax(0,1fr)_minmax(0,1fr)]">
            <div className="space-y-4">
              <p className="text-xs font-black tracking-[0.35em] text-white/70">LoreMaker Universe</p>
              <p className="text-[11px] font-semibold tracking-[0.3em] text-white/60">
                © {currentYear} Menelek Makonnen.
              </p>
              <p className="text-[11px] font-semibold tracking-[0.3em] text-white/60">
                All characters, stories, lore, and artwork from the LoreMaker Universe are protected by copyright.
              </p>
            </div>
            <div className="space-y-4">
              <p className="text-xs font-black tracking-[0.35em] text-white/70">Explore</p>
              <div className="flex flex-col gap-2">
                <Button
                  as="a"
                  href="#arena-anchor"
                  variant="subtle"
                  size="sm"
                  className="justify-start gap-2 px-4 text-[10px] tracking-[0.3em]"
                >
                  <Swords className="h-4 w-4" aria-hidden="true" />
                  Battle Arena
                </Button>
                <Button
                  type="button"
                  onClick={handleRandomCharacter}
                  variant="subtle"
                  size="sm"
                  className="justify-start gap-2 px-4 text-[10px] tracking-[0.3em]"
                >
                  <Sparkles className="h-4 w-4" aria-hidden="true" />
                  Random Character
                </Button>
                <Button
                  as="a"
                  href="#characters-grid"
                  variant="subtle"
                  size="sm"
                  className="justify-start gap-2 px-4 text-[10px] tracking-[0.3em]"
                >
                  <Users className="h-4 w-4" aria-hidden="true" />
                  Character Archive
                </Button>
              </div>
            </div>
            <div className="space-y-4">
              <p className="text-xs font-black tracking-[0.35em] text-white/70">Connect</p>
              <div className="flex flex-col gap-2">
                <Button
                  as="a"
                  href="https://menelekmakonnen.com"
                  target="_blank"
                  rel="noreferrer"
                  variant="subtle"
                  size="sm"
                  className="justify-start gap-2 px-4 text-[10px] tracking-[0.3em]"
                >
                  <ArrowRight className="h-4 w-4" aria-hidden="true" />
                  Creator Profile
                </Button>
                <Button
                  type="button"
                  onClick={() => window.scrollTo({ top: 0, behavior: "smooth" })}
                  variant="ghost"
                  size="sm"
                  className="justify-start gap-2 px-4 text-[10px] tracking-[0.3em] text-white/70 hover:text-white"
                >
                  <ArrowUp className="h-4 w-4" aria-hidden="true" />
                  Back to Top
                </Button>
              </div>
            </div>
          </div>
>>>>>>> cfdfff25
        </div>
      </footer>

<<<<<<< HEAD
      <footer className="border-t border-white/10 bg-black/50 backdrop-blur-2xl">
        <div className="mx-auto max-w-7xl px-3 py-10 sm:px-4">
          <div className="grid gap-8 md:grid-cols-[minmax(0,2fr)_minmax(0,1fr)_minmax(0,1fr)]">
            <div className="space-y-4">
              <p className="text-xs font-black tracking-[0.35em] text-white/70">LoreMaker Universe</p>
              <p className="text-[11px] font-semibold tracking-[0.3em] text-white/60">
                © {currentYear} Menelek Makonnen.
              </p>
              <p className="text-[11px] font-semibold tracking-[0.3em] text-white/60">
                All characters, stories, lore, and artwork from the LoreMaker Universe are protected by copyright.
              </p>
            </div>
            <div className="space-y-4">
              <p className="text-xs font-black tracking-[0.35em] text-white/70">Explore</p>
              <div className="flex flex-col gap-2">
                <Button
                  as="a"
                  href="#arena-anchor"
                  variant="subtle"
                  size="sm"
                  className="justify-start gap-2 px-4 text-[10px] tracking-[0.3em]"
                >
                  <Swords className="h-4 w-4" aria-hidden="true" />
                  Battle Arena
                </Button>
                <Button
                  type="button"
                  onClick={handleRandomCharacter}
                  variant="subtle"
                  size="sm"
                  className="justify-start gap-2 px-4 text-[10px] tracking-[0.3em]"
                >
                  <Sparkles className="h-4 w-4" aria-hidden="true" />
                  Random Character
                </Button>
                <Button
                  as="a"
                  href="#characters-grid"
                  variant="subtle"
                  size="sm"
                  className="justify-start gap-2 px-4 text-[10px] tracking-[0.3em]"
                >
                  <Users className="h-4 w-4" aria-hidden="true" />
                  Character Archive
                </Button>
              </div>
            </div>
            <div className="space-y-4">
              <p className="text-xs font-black tracking-[0.35em] text-white/70">Connect</p>
              <div className="flex flex-col gap-2">
                <Button
                  as="a"
                  href="https://menelekmakonnen.com"
                  target="_blank"
                  rel="noreferrer"
                  variant="subtle"
                  size="sm"
              className="justify-start gap-2 px-4 text-[10px] tracking-[0.3em]"
            >
              <ArrowRight className="h-4 w-4" aria-hidden="true" />
              Menelek Makonnen
            </Button>
                <Button
                  type="button"
                  onClick={() => window.scrollTo({ top: 0, behavior: "smooth" })}
                  variant="ghost"
                  size="sm"
                  className="justify-start gap-2 px-4 text-[10px] tracking-[0.3em] text-white/70 hover:text-white"
                >
                  <ArrowUp className="h-4 w-4" aria-hidden="true" />
                  Back to Top
                </Button>
              </div>
            </div>
          </div>
        </div>
      </footer>

=======
>>>>>>> cfdfff25
      <CharacterModal
        open={openModal}
        onClose={closeCharacter}
        char={currentCharacter}
          onFacet={handleFacet}
          onUseInSim={useInSim}
        />

        <FilterDrawer open={filtersOpen} onClose={() => setFiltersOpen(false)}>
          <SidebarFilters
            data={data}
            filters={filters}
            setFilters={setFilters}
            combineAND={combineAND}
            setCombineAND={setCombineAND}
            onClear={clearFilters}
          />
        </FilterDrawer>

        <ScrollShortcuts />
      </div>
    </>
  );
}

export async function getStaticProps() {
  try {
    const characters = await fetchCharactersFromSheets();
    return {
      props: {
        initialCharacters: characters,
        initialError: null,
      },
      revalidate: 600,
    };
  } catch (error) {
    console.error("[characters] Failed to load initial characters", error);
    return {
      props: {
        initialCharacters: [],
        initialError: publicCharactersError(error),
      },
      revalidate: 300,
    };
  }
}<|MERGE_RESOLUTION|>--- conflicted
+++ resolved
@@ -881,10 +881,7 @@
       className={className}
       loading="lazy"
       referrerPolicy="no-referrer"
-<<<<<<< HEAD
       crossOrigin="anonymous"
-=======
->>>>>>> cfdfff25
       decoding="async"
     />
   );
@@ -2212,10 +2209,7 @@
   const [collapsed, setCollapsed] = useState(false);
   const [contentEl, setContentEl] = useState(null);
   const [ready, setReady] = useState(false);
-<<<<<<< HEAD
   const isMobile = useMediaQuery("(max-width: 640px)");
-=======
->>>>>>> cfdfff25
 
   useIsomorphicLayoutEffect(() => {
     if (!contentEl || typeof ResizeObserver === "undefined") return undefined;
@@ -2244,10 +2238,6 @@
     const update = () => {
       const rect = hero.getBoundingClientRect();
       const height = barHeight || lastKnownHeight || 0;
-<<<<<<< HEAD
-=======
-      const viewHeight = typeof window !== "undefined" ? window.innerHeight || 0 : 0;
->>>>>>> cfdfff25
       if (!height) {
         setMode("static");
         setFloatingTop(0);
@@ -2267,12 +2257,7 @@
       }
 
       const attachedTop = heroBottom - height;
-<<<<<<< HEAD
       const safe = Math.max(attachedTop, 0);
-=======
-      const maxTop = Math.max(viewHeight - height, 0);
-      const safe = clamp(attachedTop, 0, maxTop);
->>>>>>> cfdfff25
       setMode("attached");
       setFloatingTop(safe);
       hero.style.setProperty("--toolbar-offset", `${Math.ceil(height + 32)}px`);
@@ -2300,14 +2285,7 @@
     <div className="relative">
       {isFloating && <div style={{ height: placeholderHeight }} aria-hidden="true" />}
       <div
-<<<<<<< HEAD
         className={cx(isFloating ? "fixed inset-x-0 z-50" : "")}
-=======
-        className={cx(
-          "transition-all duration-200",
-          isFloating ? "fixed inset-x-0 z-50" : ""
-        )}
->>>>>>> cfdfff25
         style={isFloating ? { top: safeTop } : undefined}
       >
         <div className="mx-auto max-w-7xl px-3 sm:px-4">
@@ -2331,11 +2309,7 @@
                     aria-label="Expand universe controls"
                   >
                     <ChevronUp className="h-4 w-4" aria-hidden="true" />
-<<<<<<< HEAD
                     <span className="text-xs font-semibold">Show</span>
-=======
-                    <span className="hidden sm:inline">Show</span>
->>>>>>> cfdfff25
                   </Button>
                 </div>
               </motion.div>
@@ -2426,7 +2400,6 @@
                     <span className="text-xs font-semibold sm:text-sm">Sync</span>
                   </Button>
                   <Button
-<<<<<<< HEAD
                     variant={isMobile ? "gradient" : "ghost"}
                     size={isMobile ? "md" : "sm"}
                     onClick={() => setCollapsed(true)}
@@ -2442,22 +2415,11 @@
                     >
                       {isMobile ? "Hide controls" : "Hide"}
                     </span>
-=======
-                    variant="ghost"
-                    size="sm"
-                    onClick={() => setCollapsed(true)}
-                    className="flex-none px-4 sm:px-3"
-                    aria-label="Collapse universe controls"
-                  >
-                    <ChevronDown className="h-4 w-4" aria-hidden="true" />
-                    <span className="ml-1 text-xs font-semibold sm:hidden">Hide</span>
->>>>>>> cfdfff25
                   </Button>
                 </div>
               </motion.div>
             )}
           </AnimatePresence>
-<<<<<<< HEAD
         </div>
       </div>
     </div>
@@ -2572,8 +2534,6 @@
               <ChevronUp className="h-4 w-4" aria-hidden="true" />
             </Button>
           </div>
-=======
->>>>>>> cfdfff25
         </div>
         <div className="flex flex-wrap items-center gap-2">
           {quickSorts.map((item) => (
@@ -2624,7 +2584,6 @@
 }
 
 
-<<<<<<< HEAD
 function FilterSection({ title, values, single, activeValues, onToggle, searchTerm }) {
   const currentValues = single ? (activeValues ? [activeValues] : []) : activeValues || [];
   const filteredValues = useMemo(() => {
@@ -2650,155 +2609,6 @@
             No matches
           </p>
         )}
-=======
-function QuickFilterRail({ data, onFacet, onSortModeChange, sortMode, onOpenFilters }) {
-  const quickSorts = [
-    { value: "default", label: "Featured" },
-    { value: "az", label: "A-Z" },
-    { value: "faction", label: "By Faction" },
-    { value: "most", label: "Most Powerful" },
-  ];
-
-  const topCollections = useMemo(() => {
-    const tally = (getter) => {
-      const counts = new Map();
-      data.forEach((item) => {
-        getter(item).forEach((value) => {
-          if (!value) return;
-          const entry = counts.get(value) || { count: 0 };
-          entry.count += 1;
-          counts.set(value, entry);
-        });
-      });
-      return Array.from(counts.entries())
-        .map(([value, meta]) => ({ value, count: meta.count }))
-        .sort((a, b) => b.count - a.count);
-    };
-
-    const locations = tally((item) => item.locations || []).slice(0, 6);
-    const factions = tally((item) => item.faction || []).slice(0, 6);
-
-    const powerMap = new Map();
-    data.forEach((item) => {
-      (item.powers || []).forEach((power) => {
-        if (!power?.name) return;
-        const entry = powerMap.get(power.name) || { count: 0, total: 0 };
-        entry.count += 1;
-        entry.total += Number(power.level) || 0;
-        powerMap.set(power.name, entry);
-      });
-    });
-    const powers = Array.from(powerMap.entries())
-      .map(([name, meta]) => ({
-        value: name,
-        count: meta.count,
-        avg: meta.count ? meta.total / meta.count : 0,
-      }))
-      .sort((a, b) => {
-        if (b.avg === a.avg) return b.count - a.count;
-        return b.avg - a.avg;
-      })
-      .slice(0, 8);
-
-    return { locations, factions, powers };
-  }, [data]);
-
-  const renderChip = (item, key) => (
-    <button
-      key={`${key}-${item.value}`}
-      type="button"
-      onClick={() => onFacet({ key, value: item.value })}
-      className="inline-flex items-center gap-2 rounded-full border border-white/15 bg-white/8 px-3 py-1.5 text-xs font-semibold text-white transition hover:border-amber-200/70 hover:bg-amber-200/15"
-    >
-      <span>{item.value}</span>
-      <span className="text-[11px] text-white/60">{item.count}</span>
-    </button>
-  );
-
-  return (
-    <Card className="border border-white/15 bg-white/5 backdrop-blur-2xl">
-      <CardContent className="space-y-6">
-        <div className="flex flex-wrap items-center justify-between gap-3">
-          <div className="text-sm font-semibold text-white/80">Discover quickly</div>
-          <Button variant="ghost" size="sm" onClick={onOpenFilters} className="px-3 text-xs font-semibold text-white/70 hover:text-white">
-            Open full filters
-          </Button>
-        </div>
-        <div className="flex flex-wrap items-center gap-2">
-          {quickSorts.map((item) => (
-            <button
-              key={item.value}
-              type="button"
-              onClick={() => onSortModeChange(item.value)}
-              className={cx(
-                "rounded-full border px-4 py-1.5 text-xs font-semibold transition",
-                sortMode === item.value
-                  ? "border-amber-200/80 bg-amber-200/20 text-white"
-                  : "border-white/20 bg-white/5 text-white/75 hover:border-white/40 hover:bg-white/10"
-              )}
-            >
-              {item.label}
-            </button>
-          ))}
-        </div>
-        {!!topCollections.factions.length && (
-          <div className="space-y-2">
-            <div className="flex items-center gap-2 text-xs font-semibold uppercase tracking-wide text-white/60">
-              <ShieldCheck className="h-4 w-4 text-amber-200" /> Factions
-            </div>
-            <div className="flex flex-wrap gap-2">{topCollections.factions.map((item) => renderChip(item, "faction"))}</div>
-          </div>
-        )}
-        {!!topCollections.locations.length && (
-          <div className="space-y-2">
-            <div className="flex items-center gap-2 text-xs font-semibold uppercase tracking-wide text-white/60">
-              <MapPin className="h-4 w-4 text-amber-200" /> Locations
-            </div>
-            <div className="flex flex-wrap gap-2">{topCollections.locations.map((item) => renderChip(item, "locations"))}</div>
-          </div>
-        )}
-        {!!topCollections.powers.length && (
-          <div className="space-y-2">
-            <div className="flex items-center gap-2 text-xs font-semibold uppercase tracking-wide text-white/60">
-              <HeartPulse className="h-4 w-4 text-amber-200" /> Top Powers
-            </div>
-            <div className="flex flex-wrap gap-2">
-              {topCollections.powers.map((item) => renderChip(item, "powers"))}
-            </div>
-          </div>
-        )}
-      </CardContent>
-    </Card>
-  );
-}
-
-
-function FilterSection({ title, values, single, activeValues, onToggle, searchTerm }) {
-  const currentValues = single ? (activeValues ? [activeValues] : []) : activeValues || [];
-  const filteredValues = useMemo(() => {
-    const term = (searchTerm || "").trim().toLowerCase();
-    if (!term) return values;
-    return values.filter((value) => value.toLowerCase().includes(term));
-  }, [values, searchTerm]);
-
-  return (
-    <div className="space-y-2">
-      <div className="text-xs font-extrabold tracking-wide text-white/75">{title}</div>
-      <div className="max-h-48 overflow-y-auto rounded-xl border border-white/10 bg-white/5 p-3">
-        {filteredValues.length ? (
-          <div className="flex flex-wrap gap-2">
-            {filteredValues.map((value) => (
-              <FacetChip key={value} active={currentValues.includes(value)} onClick={() => onToggle(value)}>
-                {value}
-              </FacetChip>
-            ))}
-          </div>
-        ) : (
-          <p className="rounded-lg border border-white/10 bg-white/5 px-3 py-2 text-[11px] font-semibold tracking-wide text-white/60">
-            No matches
-          </p>
-        )}
->>>>>>> cfdfff25
       </div>
     </div>
   );
@@ -2813,10 +2623,7 @@
   onToggleArena,
   onSync,
   showArena,
-<<<<<<< HEAD
   characterNames = [],
-=======
->>>>>>> cfdfff25
 }) {
   const isCompact = useMediaQuery("(max-width: 640px)");
   const heroRef = useRef(null);
@@ -2837,7 +2644,6 @@
   const [direction, setDirection] = useState(1);
   const autoPlayed = useRef(false);
   const [snippetIndex, setSnippetIndex] = useState(0);
-<<<<<<< HEAD
   const [tickerIndex, setTickerIndex] = useState(0);
 
   const tickerNames = useMemo(() => {
@@ -2846,54 +2652,6 @@
       .filter(Boolean);
     return Array.from(new Set(names));
   }, [characterNames]);
-=======
-
-  useEffect(() => () => {
-    rippleTimers.current.forEach((timeout) => clearTimeout(timeout));
-    rippleTimers.current.clear();
-  }, []);
-
-  const updatePointerFromEvent = useCallback((event) => {
-    const rect = heroRef.current?.getBoundingClientRect();
-    if (!rect) return null;
-    const x = clamp(((event.clientX - rect.left) / rect.width) * 100, 5, 95);
-    const y = clamp(((event.clientY - rect.top) / rect.height) * 100, 5, 95);
-    return { x, y };
-  }, []);
-
-  const registerRipple = useCallback((coords) => {
-    const id = `${Date.now()}-${Math.random().toString(36).slice(2)}`;
-    setRipples((prev) => [...prev, { id, ...coords }]);
-    const timeout = setTimeout(() => {
-      rippleTimers.current.delete(id);
-      setRipples((prev) => prev.filter((item) => item.id !== id));
-    }, 900);
-    rippleTimers.current.set(id, timeout);
-  }, []);
-
-  const handlePointerMove = useCallback(
-    (event) => {
-      const coords = updatePointerFromEvent(event);
-      if (coords) setPointer(coords);
-    },
-    [updatePointerFromEvent]
-  );
-
-  const handlePointerLeave = useCallback(() => {
-    setPointer({ x: 50, y: 50 });
-  }, []);
-
-  const handlePointerDown = useCallback(
-    (event) => {
-      const coords = updatePointerFromEvent(event);
-      if (coords) {
-        setPointer(coords);
-        registerRipple(coords);
-      }
-    },
-    [registerRipple, updatePointerFromEvent]
-  );
->>>>>>> cfdfff25
 
   useEffect(() => () => {
     rippleTimers.current.forEach((timeout) => clearTimeout(timeout));
@@ -3148,11 +2906,7 @@
       return (
         <div className="relative flex h-full flex-col justify-between rounded-[32px] border border-white/15 bg-black/60 p-6 text-white">
           <div className="space-y-4">
-<<<<<<< HEAD
             <div className="text-sm font-semibold text-white/80">{slide.label}</div>
-=======
-            <div className="text-[10px] font-bold tracking-[0.35em] text-white/70">{slide.label}</div>
->>>>>>> cfdfff25
             <h2 className="text-2xl font-black leading-snug text-balance">{title}</h2>
             <p className="text-sm font-semibold text-white/75">{blurb}</p>
           </div>
@@ -3177,11 +2931,7 @@
         />
         <div className="relative z-10 grid flex-1 gap-8 lg:grid-cols-[3fr_2fr] lg:items-center">
           <div className="space-y-6">
-<<<<<<< HEAD
             <div className="text-sm font-semibold text-white/80">{slide.label}</div>
-=======
-            <div className="text-xs font-bold tracking-[0.35em] text-white/70">{slide.label}</div>
->>>>>>> cfdfff25
             <h2 className="text-3xl font-black leading-tight tracking-tight text-balance sm:text-5xl lg:text-6xl">{title}</h2>
             <p className="max-w-xl text-sm font-semibold text-white/80 sm:text-base lg:text-lg">{blurb}</p>
             <div className="flex flex-wrap gap-3">
@@ -3235,15 +2985,9 @@
                 </motion.div>
               ))}
               <motion.span
-<<<<<<< HEAD
                 className="absolute inset-0 flex items-center justify-center text-sm font-black text-white"
                 animate={{ opacity: [0.6, 1, 0.6] }}
                 transition={{ duration: 12, repeat: Infinity, ease: "easeInOut" }}
-=======
-                className="absolute inset-0 flex items-center justify-center text-xs font-extrabold tracking-[0.45em] text-white/70"
-                animate={{ opacity: [0.6, 1, 0.6], letterSpacing: ["0.45em", "0.5em", "0.45em"] }}
-                transition={{ duration: 14, repeat: Infinity, ease: "easeInOut" }}
->>>>>>> cfdfff25
               >
                 {activeTickerName}
               </motion.span>
@@ -3339,17 +3083,10 @@
                   rel="noreferrer"
                   variant="subtle"
                   size="sm"
-<<<<<<< HEAD
               className="px-3 py-1 text-xs font-semibold text-white/85"
             >
               Menelek Makonnen
             </Button>
-=======
-                  className="px-3 py-1 text-xs font-semibold text-white/85"
-                >
-                  Creator Profile
-                </Button>
->>>>>>> cfdfff25
               </div>
             </div>
           </div>
@@ -3475,11 +3212,7 @@
               </AnimatePresence>
             </div>
           </div>
-<<<<<<< HEAD
           <div className="flex flex-wrap items-center gap-4 text-sm font-semibold text-white/75">
-=======
-          <div className="flex flex-wrap items-center gap-4 text-sm font-semibold tracking-[0.15em] text-white/75">
->>>>>>> cfdfff25
             <Users className="h-4 w-4" />
             <span>There's more.</span>
             <Button
@@ -3513,7 +3246,6 @@
   const [filtersOpen, setFiltersOpen] = useState(false);
   const [transferNotices, setTransferNotices] = useState([]);
   const currentYear = useMemo(() => new Date().getFullYear(), []);
-<<<<<<< HEAD
   const slugify = useCallback(
     (value) =>
       (value || "")
@@ -3523,8 +3255,6 @@
         .replace(/(^-|-$)+/g, ""),
     []
   );
-=======
->>>>>>> cfdfff25
 
   const selectedIds = useMemo(
     () => [arenaSlots.left, arenaSlots.right].filter(Boolean),
@@ -3858,10 +3588,7 @@
           onToggleArena={toggleArena}
           onSync={refetch}
           showArena={showArena}
-<<<<<<< HEAD
           characterNames={universeNames}
-=======
->>>>>>> cfdfff25
         />
         <ToolsBar
           query={query}
@@ -3900,7 +3627,6 @@
             </div>
           )}
 
-<<<<<<< HEAD
           {!showArena && (
             <QuickFilterRail
               data={sorted}
@@ -3910,15 +3636,6 @@
               onOpenFilters={() => setFiltersOpen(true)}
             />
           )}
-=======
-          <QuickFilterRail
-            data={sorted}
-            onFacet={handleFacet}
-            onSortModeChange={setSortMode}
-            sortMode={sortMode}
-            onOpenFilters={() => setFiltersOpen(true)}
-          />
->>>>>>> cfdfff25
 
           <section className="flex flex-wrap items-center justify-between gap-3">
             <div className="flex flex-wrap items-center gap-2 text-xs font-semibold text-white/70">
@@ -3935,8 +3652,6 @@
               highlightId={highlightedId}
             />
           </div>
-<<<<<<< HEAD
-=======
         </div>
       </footer>
 
@@ -3997,86 +3712,6 @@
                   rel="noreferrer"
                   variant="subtle"
                   size="sm"
-                  className="justify-start gap-2 px-4 text-[10px] tracking-[0.3em]"
-                >
-                  <ArrowRight className="h-4 w-4" aria-hidden="true" />
-                  Creator Profile
-                </Button>
-                <Button
-                  type="button"
-                  onClick={() => window.scrollTo({ top: 0, behavior: "smooth" })}
-                  variant="ghost"
-                  size="sm"
-                  className="justify-start gap-2 px-4 text-[10px] tracking-[0.3em] text-white/70 hover:text-white"
-                >
-                  <ArrowUp className="h-4 w-4" aria-hidden="true" />
-                  Back to Top
-                </Button>
-              </div>
-            </div>
-          </div>
->>>>>>> cfdfff25
-        </div>
-      </footer>
-
-<<<<<<< HEAD
-      <footer className="border-t border-white/10 bg-black/50 backdrop-blur-2xl">
-        <div className="mx-auto max-w-7xl px-3 py-10 sm:px-4">
-          <div className="grid gap-8 md:grid-cols-[minmax(0,2fr)_minmax(0,1fr)_minmax(0,1fr)]">
-            <div className="space-y-4">
-              <p className="text-xs font-black tracking-[0.35em] text-white/70">LoreMaker Universe</p>
-              <p className="text-[11px] font-semibold tracking-[0.3em] text-white/60">
-                © {currentYear} Menelek Makonnen.
-              </p>
-              <p className="text-[11px] font-semibold tracking-[0.3em] text-white/60">
-                All characters, stories, lore, and artwork from the LoreMaker Universe are protected by copyright.
-              </p>
-            </div>
-            <div className="space-y-4">
-              <p className="text-xs font-black tracking-[0.35em] text-white/70">Explore</p>
-              <div className="flex flex-col gap-2">
-                <Button
-                  as="a"
-                  href="#arena-anchor"
-                  variant="subtle"
-                  size="sm"
-                  className="justify-start gap-2 px-4 text-[10px] tracking-[0.3em]"
-                >
-                  <Swords className="h-4 w-4" aria-hidden="true" />
-                  Battle Arena
-                </Button>
-                <Button
-                  type="button"
-                  onClick={handleRandomCharacter}
-                  variant="subtle"
-                  size="sm"
-                  className="justify-start gap-2 px-4 text-[10px] tracking-[0.3em]"
-                >
-                  <Sparkles className="h-4 w-4" aria-hidden="true" />
-                  Random Character
-                </Button>
-                <Button
-                  as="a"
-                  href="#characters-grid"
-                  variant="subtle"
-                  size="sm"
-                  className="justify-start gap-2 px-4 text-[10px] tracking-[0.3em]"
-                >
-                  <Users className="h-4 w-4" aria-hidden="true" />
-                  Character Archive
-                </Button>
-              </div>
-            </div>
-            <div className="space-y-4">
-              <p className="text-xs font-black tracking-[0.35em] text-white/70">Connect</p>
-              <div className="flex flex-col gap-2">
-                <Button
-                  as="a"
-                  href="https://menelekmakonnen.com"
-                  target="_blank"
-                  rel="noreferrer"
-                  variant="subtle"
-                  size="sm"
               className="justify-start gap-2 px-4 text-[10px] tracking-[0.3em]"
             >
               <ArrowRight className="h-4 w-4" aria-hidden="true" />
@@ -4098,8 +3733,6 @@
         </div>
       </footer>
 
-=======
->>>>>>> cfdfff25
       <CharacterModal
         open={openModal}
         onClose={closeCharacter}
